--- conflicted
+++ resolved
@@ -36,16 +36,10 @@
         request.access_route[0], # $ tainted
 
         # By default werkzeug.datastructures.ImmutableMultiDict -- although can be changed :\
-<<<<<<< HEAD
         request.args, # $ tainted
         request.args['key'], # $ tainted
+        request.args.get('key'), # $ tainted
         request.args.getlist('key'), # $ tainted
-=======
-        request.args,
-        request.args['key'],
-        request.args.get('key'),
-        request.args.getlist('key'),
->>>>>>> 1ed11b29
 
         # werkzeug.datastructures.Authorization (a dict, with some properties)
         request.authorization, # $ tainted
@@ -72,11 +66,13 @@
         request.data, # $ tainted
 
         # a werkzeug.datastructures.MultiDict, mapping [str, werkzeug.datastructures.FileStorage]
-<<<<<<< HEAD
         request.files, # $ tainted
         request.files['key'], # $ tainted
         request.files['key'].filename, # $ MISSING: tainted
         request.files['key'].stream, # $ MISSING: tainted
+        request.files.get('key'), # $ tainted
+        request.files.get('key').filename, # $ MISSING: tainted
+        request.files.get('key').stream, # $ MISSING: tainted
         request.files.getlist('key'), # $ tainted
         request.files.getlist('key')[0].filename, # $ MISSING: tainted
         request.files.getlist('key')[0].stream, # $ MISSING: tainted
@@ -84,25 +80,8 @@
         # By default werkzeug.datastructures.ImmutableMultiDict -- although can be changed :\
         request.form, # $ tainted
         request.form['key'], # $ tainted
+        request.form.get('key'), # $ tainted
         request.form.getlist('key'), # $ tainted
-=======
-        request.files,
-        request.files['key'],
-        request.files['key'].filename,
-        request.files['key'].stream,
-        request.files.get('key'),
-        request.files.get('key').filename,
-        request.files.get('key').stream,
-        request.files.getlist('key'),
-        request.files.getlist('key')[0].filename,
-        request.files.getlist('key')[0].stream,
-
-        # By default werkzeug.datastructures.ImmutableMultiDict -- although can be changed :\
-        request.form,
-        request.form['key'],
-        request.form.get('key'),
-        request.form.getlist('key'),
->>>>>>> 1ed11b29
 
         request.get_data(), # $ tainted
 
@@ -112,23 +91,14 @@
 
         # werkzeug.datastructures.EnvironHeaders,
         # which has same interface as werkzeug.datastructures.Headers
-<<<<<<< HEAD
         request.headers, # $ tainted
         request.headers['key'], # $ tainted
+        request.headers.get('key'), # $ tainted
         request.headers.get_all('key'), # $ MISSING: tainted
         request.headers.getlist('key'), # $ MISSING: tainted
         # two ways to get (k, v) lists
         list(request.headers), # $ tainted
         request.headers.to_wsgi_list(), # $ MISSING: tainted
-=======
-        request.headers,
-        request.headers['key'],
-        request.headers.get('key'),
-        request.headers.get_all('key'),
-        request.headers.getlist('key'),
-        list(request.headers), # (k, v) list
-        request.headers.to_wsgi_list(), # (k, v) list
->>>>>>> 1ed11b29
 
         request.json, # $ tainted
         request.json['foo'], # $ tainted
@@ -162,25 +132,15 @@
         request.user_agent, # $ tainted
 
         # werkzeug.datastructures.CombinedMultiDict, which is basically just a werkzeug.datastructures.MultiDict
-<<<<<<< HEAD
         request.values, # $ tainted
         request.values['key'], # $ tainted
+        request.values.get('key'), # $ tainted
         request.values.getlist('key'), # $ tainted
 
         # dict
         request.view_args, # $ tainted
         request.view_args['key'], # $ tainted
-=======
-        request.values,
-        request.values['key'],
-        request.values.get('key'),
-        request.values.getlist('key'),
-
-        # dict
-        request.view_args,
-        request.view_args['key'],
-        request.view_args.get('key'),
->>>>>>> 1ed11b29
+        request.view_args.get('key'), # $ tainted
     )
 
     ensure_not_tainted(
