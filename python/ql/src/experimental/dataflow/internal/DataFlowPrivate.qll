private import python
private import DataFlowPublic
import semmle.python.SpecialMethods
private import semmle.python.essa.SsaCompute

//--------
// Data flow graph
//--------
//--------
// Nodes
//--------
predicate isExpressionNode(ControlFlowNode node) { node.getNode() instanceof Expr }

/** A data flow node for which we should synthesise an associated pre-update node. */
abstract class NeedsSyntheticPreUpdateNode extends Node {
  /** A label for this kind of node. This will figure in the textual representation of the synthesized pre-update node. */
  abstract string label();
}

class SyntheticPreUpdateNode extends Node, TSyntheticPreUpdateNode {
  NeedsSyntheticPreUpdateNode post;

  SyntheticPreUpdateNode() { this = TSyntheticPreUpdateNode(post) }

  /** Gets the node for which this is a synthetic pre-update node. */
  Node getPostUpdateNode() { result = post }

  override string toString() { result = "[pre " + post.label() + "] " + post.toString() }

  override Scope getScope() { result = post.getScope() }

  override Location getLocation() { result = post.getLocation() }
}

/** A data flow node for which we should synthesise an associated post-update node. */
abstract class NeedsSyntheticPostUpdateNode extends Node {
  /** A label for this kind of node. This will figure in the textual representation of the synthesized post-update node. */
  abstract string label();
}

/** An argument might have its value changed as a result of a call. */
class ArgumentPreUpdateNode extends NeedsSyntheticPostUpdateNode, ArgumentNode {
  // Certain arguments, such as implicit self arguments are already post-update nodes
  // and should not have an extra node synthesised.
  ArgumentPreUpdateNode() {
    this = any(FunctionCall c).getArg(_)
    or
    // Avoid argument 0 of method calls as those have read post-update nodes.
    exists(MethodCall c, int n | n > 0 | this = c.getArg(n))
    or
    this = any(SpecialCall c).getArg(_)
    or
    // Avoid argument 0 of class calls as those have non-synthetic post-update nodes.
    exists(ClassCall c, int n | n > 0 | this = c.getArg(n))
  }

  override string label() { result = "arg" }
}

/** An object might have its value changed after a store. */
class StorePreUpdateNode extends NeedsSyntheticPostUpdateNode, CfgNode {
  StorePreUpdateNode() {
    exists(Attribute a |
      node = a.getObject().getAFlowNode() and
      a.getCtx() instanceof Store
    )
  }

  override string label() { result = "store" }
}

/** A node marking the state change of an object after a read. */
class ReadPreUpdateNode extends NeedsSyntheticPostUpdateNode, CfgNode {
  ReadPreUpdateNode() {
    exists(Attribute a |
      node = a.getObject().getAFlowNode() and
      a.getCtx() instanceof Load
    )
  }

  override string label() { result = "read" }
}

/** A post-update node is synthesized for all nodes which satisfy `NeedsSyntheticPostUpdateNode`. */
class SyntheticPostUpdateNode extends PostUpdateNode, TSyntheticPostUpdateNode {
  NeedsSyntheticPostUpdateNode pre;

  SyntheticPostUpdateNode() { this = TSyntheticPostUpdateNode(pre) }

  override Node getPreUpdateNode() { result = pre }

  override string toString() { result = "[post " + pre.label() + "] " + pre.toString() }

  override Scope getScope() { result = pre.getScope() }

  override Location getLocation() { result = pre.getLocation() }
}

/**
 * Calls to constructors are treated as post-update nodes for the synthesized argument
 * that is mapped to the `self` parameter. That way, constructor calls represent the value of the
 * object after the constructor (currently only `__init__`) has run.
 */
class ObjectCreationNode extends PostUpdateNode, NeedsSyntheticPreUpdateNode, CfgNode {
  ObjectCreationNode() { node.(CallNode) = any(ClassCall c).getNode() }

  override Node getPreUpdateNode() { result.(SyntheticPreUpdateNode).getPostUpdateNode() = this }

  override string label() { result = "objCreate" }
}

class DataFlowExpr = Expr;

/**
 * Flow between ESSA variables.
 * This includes both local and global variables.
 * Flow comes from definitions, uses and refinements.
 */
// TODO: Consider constraining `nodeFrom` and `nodeTo` to be in the same scope.
module EssaFlow {
  predicate essaFlowStep(Node nodeFrom, Node nodeTo) {
    // Definition
    //   `x = f(42)`
    //   nodeFrom is `f(42)`, cfg node
    //   nodeTo is `x`, essa var
    nodeFrom.(CfgNode).getNode() =
      nodeTo.(EssaNode).getVar().getDefinition().(AssignmentDefinition).getValue()
    or
    // With definition
    //   `with f(42) as x:`
    //   nodeFrom is `f(42)`, cfg node
    //   nodeTo is `x`, essa var
    exists(With with, ControlFlowNode contextManager, ControlFlowNode var |
      nodeFrom.(CfgNode).getNode() = contextManager and
      nodeTo.(EssaNode).getVar().getDefinition().(WithDefinition).getDefiningNode() = var and
      // see `with_flow` in `python/ql/src/semmle/python/dataflow/Implementation.qll`
      with.getContextExpr() = contextManager.getNode() and
      with.getOptionalVars() = var.getNode() and
      contextManager.strictlyDominates(var)
    )
    or
    // First use after definition
    //   `y = 42`
    //   `x = f(y)`
    //   nodeFrom is `y` on first line, essa var
    //   nodeTo is `y` on second line, cfg node
    defToFirstUse(nodeFrom.asVar(), nodeTo.asCfgNode())
    or
    // Next use after use
    //   `x = f(y)`
    //   `z = y + 1`
    //   nodeFrom is 'y' on first line, cfg node
    //   nodeTo is `y` on second line, cfg node
    useToNextUse(nodeFrom.asCfgNode(), nodeTo.asCfgNode())
    or
<<<<<<< HEAD
    // Refinements
    exists(EssaEdgeRefinement r |
      nodeTo.(EssaNode).getVar() = r.getVariable() and
      nodeFrom.(EssaNode).getVar() = r.getInput()
    )
    or
    exists(EssaNodeRefinement r |
      nodeTo.(EssaNode).getVar() = r.getVariable() and
      nodeFrom.(EssaNode).getVar() = r.getInput()
    )
    or
    exists(PhiFunction p |
      nodeTo.(EssaNode).getVar() = p.getVariable() and
      nodeFrom.(EssaNode).getVar() = p.getAnInput()
    )
    or
    // Overflow keyword argument
    exists(CallNode call, CallableValue callable |
      call = callable.getACall() and
      nodeTo = TKwOverflowNode(call, callable) and
      nodeFrom.asCfgNode() = call.getNode().getKwargs().getAFlowNode()
    )
    or
=======
>>>>>>> 466c22f4
    // If expressions
    nodeFrom.asCfgNode() = nodeTo.asCfgNode().(IfExprNode).getAnOperand()
  }

  predicate useToNextUse(NameNode nodeFrom, NameNode nodeTo) {
    AdjacentUses::adjacentUseUse(nodeFrom, nodeTo)
  }

  predicate defToFirstUse(EssaVariable var, NameNode nodeTo) {
    AdjacentUses::firstUse(var.getDefinition(), nodeTo)
  }
}

//--------
// Local flow
//--------
/**
 * This is the local flow predicate that is used as a building block in global
 * data flow. It is a strict subset of the `localFlowStep` predicate, as it
 * excludes SSA flow through instance fields.
 */
predicate simpleLocalFlowStep(Node nodeFrom, Node nodeTo) {
  // If there is ESSA-flow out of a node `node`, we want flow
  // both out of `node` and any post-update node of `node`.
  exists(Node node |
    EssaFlow::essaFlowStep(node, nodeTo) and
    nodeFrom = update(node) and
    (
      not node instanceof EssaNode or
      not nodeTo instanceof EssaNode or
      localEssaStep(node, nodeTo)
    )
  )
}

/**
 * Holds if there is an Essa flow step from `nodeFrom` to `nodeTo` that does not switch between
 * local and global SSA variables.
 */
private predicate localEssaStep(EssaNode nodeFrom, EssaNode nodeTo) {
  EssaFlow::essaFlowStep(nodeFrom, nodeTo) and
  (
    nodeFrom.getVar() instanceof GlobalSsaVariable and
    nodeTo.getVar() instanceof GlobalSsaVariable
    or
    not nodeFrom.getVar() instanceof GlobalSsaVariable and
    not nodeTo.getVar() instanceof GlobalSsaVariable
  )
}

/**
 * Holds if `result` is either `node`, or the post-update node for `node`.
 */
private Node update(Node node) {
  exists(PostUpdateNode pun |
    node = pun.getPreUpdateNode() and
    result = pun
  )
  or
  result = node
}

// TODO: Make modules for these headings
//--------
// Global flow
//--------
//
/**
 * Computes routing of arguments to parameters
 *
 * When a call contains more positional arguments than there are positional parameters,
 * the extra positional arguments are passed as a tuple to a starred parameter. This is
 * achieved by synthesizing a node `TPosOverflowNode(call, callable)`
 * that represents the tuple of extra positional arguments. There is a store step from each
 * extra positional argument to this node.
 *
 * CURRENTLY NOT SUPPORTED:
 * When a call contains an iterable unpacking argument, such as `func(*args)`, it is expanded into positional arguments.
 *
 * CURRENTLY NOT SUPPORTED:
 * If a call contains an iterable unpacking argument, such as `func(*args)`, and the callee contains a starred argument, any extra
 * positional arguments are passed to the starred argument.
 *
 * When a call contains keyword arguments that do not correspond to keyword parameters, these
 * extra keyword arguments are passed as a dictionary to a doubly starred parameter. This is
 * achieved by synthesizing a node `TKwOverflowNode(call, callable)`
 * that represents the dictionary of extra keyword arguments. There is a store step from each
 * extra keyword argument to this node.
 *
 * When a call contains a dictionary unpacking argument, such as `func(**kwargs)`, with entries corresponding to a keyword parameter,
 * the value at such a key is unpacked and passed to the parameter. This is achieved
 * by synthesizing an argument node `TKwUnpacked(call, callable, name)` representing the unpacked
 * value. This node is used as the argument passed to the matching keyword parameter. There is a read
 * step from the dictionary argument to the synthesized argument node.
 *
 * When a call contains a dictionary unpacking argument, such as `func(**kwargs)`, and the callee contains a doubly starred parameter,
 * entries which are not unpacked are passed to the doubly starred parameter. This is achieved by
 * adding a dataflow step from the dictionary argument to `TKwOverflowNode(call, callable)` and a
 * step to clear content of that node at any unpacked keys.
 *
 * ## Examples:
 * Assume that we have the callable
 * ```python
 * def f(x, y, *t, **d):
 *   pass
 * ```
 * Then the call
 * ```python
 * f(0, 1, 2, a=3)
 * ```
 * will be modelled as
 * ```python
 * f(0, 1, [*t], [**d])
 * ```
 * where `[` and `]` denotes synthesized nodes, so `[*t]` is the synthesized tuple argument
 * `TPosOverflowNode` and `[**d]` is the synthesized dictionary argument `TKwOverflowNode`.
 * There will be a store step from `2` to `[*t]` at pos `0` and one from `3` to `[**d]` at key
 * `a`.
 *
 * For the call
 * ```python
 * f(0, **{"y": 1, "a": 3})
 * ```
 * no tuple argument is synthesized. It is modelled as
 * ```python
 * f(0, [y=1], [**d])
 * ```
 * where `[y=1]` is the synthesized unpacked argument `TKwUnpacked` (with `name` = `y`). There is
 * a read step from `**{"y": 1, "a": 3}` to `[y=1]` at key `y` to get the value passed to the parameter
 * `y`. There is a dataflow step from `**{"y": 1, "a": 3}` to `[**d]` to transfer the content and
 * a clearing of content at key `y` for node `[**d]`, since that value has been unpacked.
 */
private module ArgumentPassing {
  /**
   * Holds if `call` represents a `DataFlowCall` to a `DataFlowCallable` represented by `callable`.
   *
   * It _may not_ be the case that `call = callable.getACall()`, i.e. if `call` represents a `ClassCall`.
   *
   * Used to limit the size of predicates.
   */
  predicate connects(CallNode call, CallableValue callable) {
    exists(DataFlowCall c |
      call = c.getNode() and
      callable = c.getCallable().getCallableValue()
    )
  }

  /**
   * Gets the `n`th parameter of `callable`.
   * If the callable has a starred parameter, say `*tuple`, that is matched with `n=-1`.
   * If the callable has a doubly starred parameter, say `**dict`, that is matched with `n=-2`.
   * Note that, unlike other languages, we do _not_ use -1 for the position of `self` in Python,
   * as it is an explicit parameter at position 0.
   */
  NameNode getParameter(CallableValue callable, int n) {
    // positional parameter
    result = callable.getParameter(n)
    or
    // starred parameter, `*tuple`
    exists(Function f |
      f = callable.getScope() and
      n = -1 and
      result = f.getVararg().getAFlowNode()
    )
    or
    // doubly starred parameter, `**dict`
    exists(Function f |
      f = callable.getScope() and
      n = -2 and
      result = f.getKwarg().getAFlowNode()
    )
  }

  /**
   * A type representing a mapping from argument indices to parameter indices.
   * We currently use two mappings: NoShift, the identity, used for ordinary
   * function calls, and ShiftOneUp which is used for calls where an extra argument
   * is inserted. These include method calls, constructor calls and class calls.
   * In these calls, the argument at index `n` is mapped to the parameter at position `n+1`.
   */
  newtype TArgParamMapping =
    TNoShift() or
    TShiftOneUp()

  /** A mapping used for parameter passing. */
  abstract class ArgParamMapping extends TArgParamMapping {
    /** Gets the index of the parameter that corresponds to the argument at index `argN`. */
    bindingset[argN]
    abstract int getParamN(int argN);

    /** Gets a textual representation of this element. */
    abstract string toString();
  }

  /** A mapping that passes argument `n` to parameter `n`. */
  class NoShift extends ArgParamMapping, TNoShift {
    NoShift() { this = TNoShift() }

    override string toString() { result = "NoShift [n -> n]" }

    bindingset[argN]
    override int getParamN(int argN) { result = argN }
  }

  /** A mapping that passes argument `n` to parameter `n+1`. */
  class ShiftOneUp extends ArgParamMapping, TShiftOneUp {
    ShiftOneUp() { this = TShiftOneUp() }

    override string toString() { result = "ShiftOneUp [n -> n+1]" }

    bindingset[argN]
    override int getParamN(int argN) { result = argN + 1 }
  }

  /**
   * Gets the node representing the argument to `call` that is passed to the parameter at
   * (zero-based) index `paramN` in `callable`. If this is a positional argument, it must appear
   * at an index, `argN`, in `call` wich satisfies `paramN = mapping.getParamN(argN)`.
   *
   * `mapping` will be the identity for function calls, but not for method- or constructor calls,
   * where the first parameter is `self` and the first positional argument is passed to the second positional parameter.
   * Similarly for classmethod calls, where the first parameter is `cls`.
   *
   * NOT SUPPORTED: Keyword-only parameters.
   */
  Node getArg(CallNode call, ArgParamMapping mapping, CallableValue callable, int paramN) {
    connects(call, callable) and
    (
      // positional argument
      exists(int argN |
        paramN = mapping.getParamN(argN) and
        result = TCfgNode(call.getArg(argN))
      )
      or
      // keyword argument
      // TODO: Since `getArgName` have no results for keyword-only parameters,
      // these are currently not supported.
      exists(Function f, string argName |
        f = callable.getScope() and
        f.getArgName(paramN) = argName and
        result = TCfgNode(call.getArgByName(argName))
      )
      or
      // a synthezised argument passed to the starred parameter (at position -1)
      callable.getScope().hasVarArg() and
      paramN = -1 and
      result = TPosOverflowNode(call, callable)
      or
      // a synthezised argument passed to the doubly starred parameter (at position -2)
      callable.getScope().hasKwArg() and
      paramN = -2 and
      result = TKwOverflowNode(call, callable)
      or
      // argument unpacked from dict
      exists(string name |
        call_unpacks(call, mapping, callable, name, paramN) and
        result = TKwUnpacked(call, callable, name)
      )
    )
  }

  /** Gets the control flow node that is passed as the `n`th overflow positional argument. */
  ControlFlowNode getPositionalOverflowArg(CallNode call, CallableValue callable, int n) {
    connects(call, callable) and
    exists(Function f, int posCount, int argNr |
      f = callable.getScope() and
      f.hasVarArg() and
      posCount = f.getPositionalParameterCount() and
      result = call.getArg(argNr) and
      argNr >= posCount and
      argNr = posCount + n
    )
  }

  /** Gets the control flow node that is passed as the overflow keyword argument with key `key`. */
  ControlFlowNode getKeywordOverflowArg(CallNode call, CallableValue callable, string key) {
    connects(call, callable) and
    exists(Function f |
      f = callable.getScope() and
      f.hasKwArg() and
      not exists(f.getArgByName(key)) and
      result = call.getArgByName(key)
    )
  }

  /**
   * Holds if `call` unpacks a dictionary argument in order to pass it via `name`.
   * It will then be passed to the parameter of `callable` at index `paramN`.
   */
  predicate call_unpacks(
    CallNode call, ArgParamMapping mapping, CallableValue callable, string name, int paramN
  ) {
    connects(call, callable) and
    exists(Function f |
      f = callable.getScope() and
      not exists(int argN | paramN = mapping.getParamN(argN) | exists(call.getArg(argN))) and // no positional argument available
      name = f.getArgName(paramN) and
      // not exists(call.getArgByName(name)) and // only matches keyword arguments not preceded by **
      // TODO: make the below logic respect control flow splitting (by not going to the AST).
      not call.getNode().getANamedArg().(Keyword).getArg() = name and // no keyword argument available
      paramN >= 0 and
      paramN < f.getPositionalParameterCount() + f.getKeywordOnlyParameterCount() and
      exists(call.getNode().getKwargs()) // dict argument available
    )
  }
}

import ArgumentPassing

/**
 * IPA type for DataFlowCallable.
 *
 * A callable is either a function value, a class value, or a module (for enclosing `ModuleVariableNode`s).
 * A module has no calls.
 */
newtype TDataFlowCallable =
  TCallableValue(CallableValue callable) {
    callable instanceof FunctionValue
    or
    callable instanceof ClassValue
  } or
  TModule(Module m)

/** Represents a callable. */
abstract class DataFlowCallable extends TDataFlowCallable {
  /** Gets a textual representation of this element. */
  abstract string toString();

  /** Gets a call to this callable. */
  abstract CallNode getACall();

  /** Gets the scope of this callable */
  abstract Scope getScope();

  /** Gets the specified parameter of this callable */
  abstract NameNode getParameter(int n);

  /** Gets the name of this callable. */
  abstract string getName();

  /** Gets a callable value for this callable, if one exists. */
  abstract CallableValue getCallableValue();
}

/** A class representing a callable value. */
class DataFlowCallableValue extends DataFlowCallable, TCallableValue {
  CallableValue callable;

  DataFlowCallableValue() { this = TCallableValue(callable) }

  override string toString() { result = callable.toString() }

  override CallNode getACall() { result = callable.getACall() }

  override Scope getScope() { result = callable.getScope() }

  override NameNode getParameter(int n) { result = getParameter(callable, n) }

  override string getName() { result = callable.getName() }

  override CallableValue getCallableValue() { result = callable }
}

/** A class representing the scope in which a `ModuleVariableNode` appears. */
class DataFlowModuleScope extends DataFlowCallable, TModule {
  Module mod;

  DataFlowModuleScope() { this = TModule(mod) }

  override string toString() { result = mod.toString() }

  override CallNode getACall() { none() }

  override Scope getScope() { result = mod }

  override NameNode getParameter(int n) { none() }

  override string getName() { result = mod.getName() }

  override CallableValue getCallableValue() { none() }
}

/**
 * IPA type for DataFlowCall.
 *
 * Calls corresponding to `CallNode`s are either to callable values or to classes.
 * The latter is directed to the callable corresponding to the `__init__` method of the class.
 *
 * An `__init__` method can also be called directly, so that the callable can be targeted by
 * different types of calls. In that case, the parameter mappings will be different,
 * as the class call will synthesize an argument node to be mapped to the `self` parameter.
 *
 * A call corresponding to a special method call is handled by the corresponding `SpecialMethodCallNode`.
 *
 * TODO: Add `TClassMethodCall` mapping `cls` appropriately.
 */
newtype TDataFlowCall =
  TFunctionCall(CallNode call) { call = any(FunctionValue f).getAFunctionCall() } or
  /** Bound methods need to make room for the explicit self parameter */
  TMethodCall(CallNode call) { call = any(FunctionValue f).getAMethodCall() } or
  TClassCall(CallNode call) { call = any(ClassValue c).getACall() } or
  TSpecialCall(SpecialMethodCallNode special)

/** Represents a call. */
abstract class DataFlowCall extends TDataFlowCall {
  /** Gets a textual representation of this element. */
  abstract string toString();

  /** Get the callable to which this call goes. */
  abstract DataFlowCallable getCallable();

  /**
   * Gets the argument to this call that will be sent
   * to the `n`th parameter of the callable.
   */
  abstract Node getArg(int n);

  /** Get the control flow node representing this call. */
  abstract ControlFlowNode getNode();

  /** Gets the enclosing callable of this call. */
  abstract DataFlowCallable getEnclosingCallable();

  /** Gets the location of this dataflow call. */
  Location getLocation() { result = this.getNode().getLocation() }
}

/**
 * Represents a call to a function/lambda.
 * This excludes calls to bound methods, classes, and special methods.
 * Bound method calls and class calls insert an argument for the explicit
 * `self` parameter, and special method calls have special argument passing.
 */
class FunctionCall extends DataFlowCall, TFunctionCall {
  CallNode call;
  DataFlowCallable callable;

  FunctionCall() {
    this = TFunctionCall(call) and
    call = callable.getACall()
  }

  override string toString() { result = call.toString() }

  override Node getArg(int n) { result = getArg(call, TNoShift(), callable.getCallableValue(), n) }

  override ControlFlowNode getNode() { result = call }

  override DataFlowCallable getCallable() { result = callable }

  override DataFlowCallable getEnclosingCallable() { result.getScope() = call.getNode().getScope() }
}

/**
 * Represents a call to a bound method call.
 * The node representing the instance is inserted as argument to the `self` parameter.
 */
class MethodCall extends DataFlowCall, TMethodCall {
  CallNode call;
  FunctionValue bm;

  MethodCall() {
    this = TMethodCall(call) and
    call = bm.getACall()
  }

  private CallableValue getCallableValue() { result = bm }

  override string toString() { result = call.toString() }

  override Node getArg(int n) {
    n > 0 and result = getArg(call, TShiftOneUp(), this.getCallableValue(), n)
    or
    n = 0 and result = TCfgNode(call.getFunction().(AttrNode).getObject())
  }

  override ControlFlowNode getNode() { result = call }

  override DataFlowCallable getCallable() { result = TCallableValue(this.getCallableValue()) }

  override DataFlowCallable getEnclosingCallable() { result.getScope() = call.getScope() }
}

/**
 * Represents a call to a class.
 * The pre-update node for the call is inserted as argument to the `self` parameter.
 * That makes the call node be the post-update node holding the value of the object
 * after the constructor has run.
 */
class ClassCall extends DataFlowCall, TClassCall {
  CallNode call;
  ClassValue c;

  ClassCall() {
    this = TClassCall(call) and
    call = c.getACall()
  }

  private CallableValue getCallableValue() { c.getScope().getInitMethod() = result.getScope() }

  override string toString() { result = call.toString() }

  override Node getArg(int n) {
    n > 0 and result = getArg(call, TShiftOneUp(), this.getCallableValue(), n)
    or
    n = 0 and result = TSyntheticPreUpdateNode(TCfgNode(call))
  }

  override ControlFlowNode getNode() { result = call }

  override DataFlowCallable getCallable() { result = TCallableValue(this.getCallableValue()) }

  override DataFlowCallable getEnclosingCallable() { result.getScope() = call.getScope() }
}

/** Represents a call to a special method. */
class SpecialCall extends DataFlowCall, TSpecialCall {
  SpecialMethodCallNode special;

  SpecialCall() { this = TSpecialCall(special) }

  override string toString() { result = special.toString() }

  override Node getArg(int n) { result = TCfgNode(special.(SpecialMethod::Potential).getArg(n)) }

  override ControlFlowNode getNode() { result = special }

  override DataFlowCallable getCallable() {
    result = TCallableValue(special.getResolvedSpecialMethod())
  }

  override DataFlowCallable getEnclosingCallable() {
    result.getScope() = special.getNode().getScope()
  }
}

/** A data flow node that represents a call argument. */
class ArgumentNode extends Node {
  ArgumentNode() { this = any(DataFlowCall c).getArg(_) }

  /** Holds if this argument occurs at the given position in the given call. */
  predicate argumentOf(DataFlowCall call, int pos) { this = call.getArg(pos) }

  /** Gets the call in which this node is an argument. */
  final DataFlowCall getCall() { this.argumentOf(result, _) }
}

/** Gets a viable run-time target for the call `call`. */
DataFlowCallable viableCallable(DataFlowCall call) { result = call.getCallable() }

private newtype TReturnKind = TNormalReturnKind()

/**
 * A return kind. A return kind describes how a value can be returned
 * from a callable. For Python, this is simply a method return.
 */
class ReturnKind extends TReturnKind {
  /** Gets a textual representation of this element. */
  string toString() { result = "return" }
}

/** A data flow node that represents a value returned by a callable. */
class ReturnNode extends CfgNode {
  Return ret;

  // See `TaintTrackingImplementation::returnFlowStep`
  ReturnNode() { node = ret.getValue().getAFlowNode() }

  /** Gets the kind of this return node. */
  ReturnKind getKind() { any() }

  override DataFlowCallable getEnclosingCallable() {
    result.getScope().getAStmt() = ret // TODO: check nested function definitions
  }
}

/** A data flow node that represents the output of a call. */
class OutNode extends CfgNode {
  OutNode() { node instanceof CallNode }
}

/**
 * Gets a node that can read the value returned from `call` with return kind
 * `kind`.
 */
OutNode getAnOutNode(DataFlowCall call, ReturnKind kind) {
  call.getNode() = result.getNode() and
  kind = TNormalReturnKind()
}

//--------
// Type pruning
//--------
newtype TDataFlowType = TAnyFlow()

class DataFlowType extends TDataFlowType {
  /** Gets a textual representation of this element. */
  string toString() { result = "DataFlowType" }
}

/** A node that performs a type cast. */
class CastNode extends Node {
  CastNode() { none() }
}

/**
 * Holds if `t1` and `t2` are compatible, that is, whether data can flow from
 * a node of type `t1` to a node of type `t2`.
 */
pragma[inline]
predicate compatibleTypes(DataFlowType t1, DataFlowType t2) { any() }

/**
 * Gets the type of `node`.
 */
DataFlowType getNodeType(Node node) {
  result = TAnyFlow() and
  // Suppress unused variable warning
  node = node
}

/** Gets a string representation of a type returned by `getErasedRepr`. */
string ppReprType(DataFlowType t) { none() }

//--------
// Extra flow
//--------
/**
 * Holds if `pred` can flow to `succ`, by jumping from one callable to
 * another. Additional steps specified by the configuration are *not*
 * taken into account.
 */
predicate jumpStep(Node nodeFrom, Node nodeTo) {
  // Module variable read
  nodeFrom.(ModuleVariableNode).getARead() = nodeTo
  or
  // Module variable write
  nodeFrom = nodeTo.(ModuleVariableNode).getAWrite()
}

//--------
// Field flow
//--------
/**
 * Holds if data can flow from `nodeFrom` to `nodeTo` via an assignment to
 * content `c`.
 */
predicate storeStep(Node nodeFrom, Content c, Node nodeTo) {
  listStoreStep(nodeFrom, c, nodeTo)
  or
  setStoreStep(nodeFrom, c, nodeTo)
  or
  tupleStoreStep(nodeFrom, c, nodeTo)
  or
  dictStoreStep(nodeFrom, c, nodeTo)
  or
  comprehensionStoreStep(nodeFrom, c, nodeTo)
  or
  attributeStoreStep(nodeFrom, c, nodeTo)
  or
  posOverflowStoreStep(nodeFrom, c, nodeTo)
  or
  kwOverflowStoreStep(nodeFrom, c, nodeTo)
}

/** Data flows from an element of a list to the list. */
predicate listStoreStep(CfgNode nodeFrom, ListElementContent c, CfgNode nodeTo) {
  // List
  //   `[..., 42, ...]`
  //   nodeFrom is `42`, cfg node
  //   nodeTo is the list, `[..., 42, ...]`, cfg node
  //   c denotes element of list
  nodeTo.getNode().(ListNode).getAnElement() = nodeFrom.getNode() and
  // Suppress unused variable warning
  c = c
}

/** Data flows from an element of a set to the set. */
predicate setStoreStep(CfgNode nodeFrom, ListElementContent c, CfgNode nodeTo) {
  // Set
  //   `{..., 42, ...}`
  //   nodeFrom is `42`, cfg node
  //   nodeTo is the set, `{..., 42, ...}`, cfg node
  //   c denotes element of list
  nodeTo.getNode().(SetNode).getAnElement() = nodeFrom.getNode() and
  // Suppress unused variable warning
  c = c
}

/** Data flows from an element of a tuple to the tuple at a specific index. */
predicate tupleStoreStep(CfgNode nodeFrom, TupleElementContent c, CfgNode nodeTo) {
  // Tuple
  //   `(..., 42, ...)`
  //   nodeFrom is `42`, cfg node
  //   nodeTo is the tuple, `(..., 42, ...)`, cfg node
  //   c denotes element of tuple and index of nodeFrom
  exists(int n |
    nodeTo.getNode().(TupleNode).getElement(n) = nodeFrom.getNode() and
    c.getIndex() = n
  )
}

/** Data flows from an element of a dictionary to the dictionary at a specific key. */
predicate dictStoreStep(CfgNode nodeFrom, DictionaryElementContent c, CfgNode nodeTo) {
  // Dictionary
  //   `{..., "key" = 42, ...}`
  //   nodeFrom is `42`, cfg node
  //   nodeTo is the dict, `{..., "key" = 42, ...}`, cfg node
  //   c denotes element of dictionary and the key `"key"`
  exists(KeyValuePair item |
    item = nodeTo.getNode().(DictNode).getNode().(Dict).getAnItem() and
    nodeFrom.getNode().getNode() = item.getValue() and
    c.getKey() = item.getKey().(StrConst).getS()
  )
}

/** Data flows from an element expression in a comprehension to the comprehension. */
predicate comprehensionStoreStep(CfgNode nodeFrom, Content c, CfgNode nodeTo) {
  // Comprehension
  //   `[x+1 for x in l]`
  //   nodeFrom is `x+1`, cfg node
  //   nodeTo is `[x+1 for x in l]`, cfg node
  //   c denotes list or set or dictionary without index
  //
  // List
  nodeTo.getNode().getNode().(ListComp).getElt() = nodeFrom.getNode().getNode() and
  c instanceof ListElementContent
  or
  // Set
  nodeTo.getNode().getNode().(SetComp).getElt() = nodeFrom.getNode().getNode() and
  c instanceof SetElementContent
  or
  // Dictionary
  nodeTo.getNode().getNode().(DictComp).getElt() = nodeFrom.getNode().getNode() and
  c instanceof DictionaryElementAnyContent
  or
  // Generator
  nodeTo.getNode().getNode().(GeneratorExp).getElt() = nodeFrom.getNode().getNode() and
  c instanceof ListElementContent
}

/**
 * Holds if `nodeFrom` flows into an attribute (corresponding to `c`) of `nodeTo` via an attribute assignment.
 *
 * For example, in
 * ```python
 * obj.foo = x
 * ```
 * data flows from `x` to (the post-update node for) `obj` via assignment to `foo`.
 */
predicate attributeStoreStep(CfgNode nodeFrom, AttributeContent c, PostUpdateNode nodeTo) {
  exists(AttrNode attr |
    nodeFrom.asCfgNode() = attr.(DefinitionNode).getValue() and
    attr.getName() = c.getAttribute() and
    attr.getObject() = nodeTo.getPreUpdateNode().(CfgNode).getNode()
  )
}

/**
 * Holds if `nodeFrom` flows into the synthezised positional overflow argument (`nodeTo`)
 * at the position indicated by `c`.
 */
predicate posOverflowStoreStep(CfgNode nodeFrom, TupleElementContent c, Node nodeTo) {
  exists(CallNode call, CallableValue callable, int n |
    nodeFrom.asCfgNode() = getPositionalOverflowArg(call, callable, n) and
    nodeTo = TPosOverflowNode(call, callable) and
    c.getIndex() = n
  )
}

/**
 * Holds if `nodeFrom` flows into the synthezised keyword overflow argument (`nodeTo`)
 * at the key indicated by `c`.
 */
predicate kwOverflowStoreStep(CfgNode nodeFrom, DictionaryElementContent c, Node nodeTo) {
  exists(CallNode call, CallableValue callable, string key |
    nodeFrom.asCfgNode() = getKeywordOverflowArg(call, callable, key) and
    nodeTo = TKwOverflowNode(call, callable) and
    c.getKey() = key
  )
}

/**
 * Holds if data can flow from `nodeFrom` to `nodeTo` via a read of content `c`.
 */
predicate readStep(Node nodeFrom, Content c, Node nodeTo) {
  subscriptReadStep(nodeFrom, c, nodeTo)
  or
  popReadStep(nodeFrom, c, nodeTo)
  or
  comprehensionReadStep(nodeFrom, c, nodeTo)
  or
  attributeReadStep(nodeFrom, c, nodeTo)
  or
  kwUnpackReadStep(nodeFrom, c, nodeTo)
}

/** Data flows from a sequence to a subscript of the sequence. */
predicate subscriptReadStep(CfgNode nodeFrom, Content c, CfgNode nodeTo) {
  // Subscript
  //   `l[3]`
  //   nodeFrom is `l`, cfg node
  //   nodeTo is `l[3]`, cfg node
  //   c is compatible with 3
  nodeFrom.getNode() = nodeTo.getNode().(SubscriptNode).getObject() and
  (
    c instanceof ListElementContent
    or
    c instanceof SetElementContent
    or
    c instanceof DictionaryElementAnyContent
    or
    c.(TupleElementContent).getIndex() =
      nodeTo.getNode().(SubscriptNode).getIndex().getNode().(IntegerLiteral).getValue()
    or
    c.(DictionaryElementContent).getKey() =
      nodeTo.getNode().(SubscriptNode).getIndex().getNode().(StrConst).getS()
  )
}

/** Data flows from a sequence to a call to `pop` on the sequence. */
predicate popReadStep(CfgNode nodeFrom, Content c, CfgNode nodeTo) {
  // set.pop or list.pop
  //   `s.pop()`
  //   nodeFrom is `s`, cfg node
  //   nodeTo is `s.pop()`, cfg node
  //   c denotes element of list or set
  exists(CallNode call, AttrNode a |
    call.getFunction() = a and
    a.getName() = "pop" and // Should match appropriate call since we tracked a sequence here.
    not exists(call.getAnArg()) and
    nodeFrom.getNode() = a.getObject() and
    nodeTo.getNode() = call and
    (
      c instanceof ListElementContent
      or
      c instanceof SetElementContent
    )
  )
  or
  // dict.pop
  //   `d.pop("key")`
  //   nodeFrom is `d`, cfg node
  //   nodeTo is `d.pop("key")`, cfg node
  //   c denotes the key `"key"`
  exists(CallNode call, AttrNode a |
    call.getFunction() = a and
    a.getName() = "pop" and // Should match appropriate call since we tracked a dictionary here.
    nodeFrom.getNode() = a.getObject() and
    nodeTo.getNode() = call and
    c.(DictionaryElementContent).getKey() = call.getArg(0).getNode().(StrConst).getS()
  )
}

/** Data flows from a iterated sequence to the variable iterating over the sequence. */
predicate comprehensionReadStep(CfgNode nodeFrom, Content c, EssaNode nodeTo) {
  // Comprehension
  //   `[x+1 for x in l]`
  //   nodeFrom is `l`, cfg node
  //   nodeTo is `x`, essa var
  //   c denotes element of list or set
  exists(Comp comp |
    // outermost for
    nodeFrom.getNode().getNode() = comp.getIterable() and
    nodeTo.getVar().getDefinition().(AssignmentDefinition).getDefiningNode().getNode() =
      comp.getIterationVariable(0).getAStore()
    or
    // an inner for
    exists(int n | n > 0 |
      nodeFrom.getNode().getNode() = comp.getNthInnerLoop(n).getIter() and
      nodeTo.getVar().getDefinition().(AssignmentDefinition).getDefiningNode().getNode() =
        comp.getNthInnerLoop(n).getTarget()
    )
  ) and
  (
    c instanceof ListElementContent
    or
    c instanceof SetElementContent
  )
}

/**
 * Holds if `nodeTo` is a read of an attribute (corresponding to `c`) of the object in `nodeFrom`.
 *
 * For example, in
 * ```python
 * obj.foo
 * ```
 * data flows from `obj` to `obj.foo` via a read from `foo`.
 */
predicate attributeReadStep(CfgNode nodeFrom, AttributeContent c, CfgNode nodeTo) {
  exists(AttrNode attr |
    nodeFrom.asCfgNode() = attr.getObject() and
    nodeTo.asCfgNode() = attr and
    attr.getName() = c.getAttribute() and
    attr.isLoad()
  )
}

/**
 * Holds if `nodeFrom` is a dictionary argument being unpacked and `nodeTo` is the
 * synthezised unpacked argument with the name indicated by `c`.
 */
predicate kwUnpackReadStep(CfgNode nodeFrom, DictionaryElementContent c, Node nodeTo) {
  exists(CallNode call, CallableValue callable, string name |
    nodeFrom.asCfgNode() = call.getNode().getKwargs().getAFlowNode() and
    nodeTo = TKwUnpacked(call, callable, name) and
    name = c.getKey()
  )
}

/**
 * Holds if values stored inside content `c` are cleared at node `n`. For example,
 * any value stored inside `f` is cleared at the pre-update node associated with `x`
 * in `x.f = newValue`.
 */
cached
predicate clearsContent(Node n, Content c) {
  exists(CallNode call, CallableValue callable, string name |
    call_unpacks(call, _, callable, name, _) and
    n = TKwOverflowNode(call, callable) and
    c.(DictionaryElementContent).getKey() = name
  )
}

//--------
// Fancy context-sensitive guards
//--------
/**
 * Holds if the node `n` is unreachable when the call context is `call`.
 */
predicate isUnreachableInCall(Node n, DataFlowCall call) { none() }

//--------
// Virtual dispatch with call context
//--------
/**
 * Gets a viable dispatch target of `call` in the context `ctx`. This is
 * restricted to those `call`s for which a context might make a difference.
 */
DataFlowCallable viableImplInCallContext(DataFlowCall call, DataFlowCall ctx) { none() }

/**
 * Holds if the set of viable implementations that can be called by `call`
 * might be improved by knowing the call context. This is the case if the qualifier accesses a parameter of
 * the enclosing callable `c` (including the implicit `this` parameter).
 */
predicate mayBenefitFromCallContext(DataFlowCall call, DataFlowCallable c) { none() }

//--------
// Misc
//--------
/**
 * Holds if `n` does not require a `PostUpdateNode` as it either cannot be
 * modified or its modification cannot be observed, for example if it is a
 * freshly created object that is not saved in a variable.
 *
 * This predicate is only used for consistency checks.
 */
predicate isImmutableOrUnobservable(Node n) { none() }

int accessPathLimit() { result = 5 }

/** Holds if `n` should be hidden from path explanations. */
predicate nodeIsHidden(Node n) { none() }<|MERGE_RESOLUTION|>--- conflicted
+++ resolved
@@ -153,32 +153,6 @@
     //   nodeTo is `y` on second line, cfg node
     useToNextUse(nodeFrom.asCfgNode(), nodeTo.asCfgNode())
     or
-<<<<<<< HEAD
-    // Refinements
-    exists(EssaEdgeRefinement r |
-      nodeTo.(EssaNode).getVar() = r.getVariable() and
-      nodeFrom.(EssaNode).getVar() = r.getInput()
-    )
-    or
-    exists(EssaNodeRefinement r |
-      nodeTo.(EssaNode).getVar() = r.getVariable() and
-      nodeFrom.(EssaNode).getVar() = r.getInput()
-    )
-    or
-    exists(PhiFunction p |
-      nodeTo.(EssaNode).getVar() = p.getVariable() and
-      nodeFrom.(EssaNode).getVar() = p.getAnInput()
-    )
-    or
-    // Overflow keyword argument
-    exists(CallNode call, CallableValue callable |
-      call = callable.getACall() and
-      nodeTo = TKwOverflowNode(call, callable) and
-      nodeFrom.asCfgNode() = call.getNode().getKwargs().getAFlowNode()
-    )
-    or
-=======
->>>>>>> 466c22f4
     // If expressions
     nodeFrom.asCfgNode() = nodeTo.asCfgNode().(IfExprNode).getAnOperand()
   }
