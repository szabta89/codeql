--- conflicted
+++ resolved
@@ -147,7 +147,6 @@
   DataFlow::Node getAnInput() { result = range.getAnInput() }
 }
 
-<<<<<<< HEAD
 /** Provides classes for modeling LDAP bind-related APIs. */
 module LDAPBind {
   /**
@@ -176,7 +175,8 @@
   LDAPBind() { this = range }
 
   DataFlow::Node getPassword() { result = range.getPassword() }
-=======
+}
+
 /** Provides classes for modeling SQL sanitization libraries. */
 module SQLEscape {
   /**
@@ -208,5 +208,4 @@
    * Gets the argument containing the raw SQL statement.
    */
   DataFlow::Node getAnInput() { result = range.getAnInput() }
->>>>>>> 802d9bda
 }