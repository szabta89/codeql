--- conflicted
+++ resolved
@@ -39,10 +39,15 @@
 | A.java:93:50:93:54 | input : InputStream | A.java:93:28:93:55 | new InputStreamReader(...) |
 | A.java:95:46:95:50 | input : InputStream | A.java:95:24:95:51 | new InputStreamReader(...) |
 | B.java:7:31:7:51 | getInputStream(...) : InputStream | B.java:8:29:8:39 | inputStream |
-<<<<<<< HEAD
-| B.java:12:31:12:51 | getInputStream(...) : InputStream | B.java:15:23:15:27 | bytes |
-| B.java:19:31:19:51 | getInputStream(...) : InputStream | B.java:23:29:23:29 | s |
-| B.java:27:31:27:51 | getInputStream(...) : InputStream | B.java:31:23:31:23 | s |
+| B.java:12:31:12:51 | getInputStream(...) : InputStream | B.java:14:5:14:15 | inputStream : InputStream |
+| B.java:14:5:14:15 | inputStream : InputStream | B.java:14:22:14:26 | bytes [post update] : byte[] |
+| B.java:14:22:14:26 | bytes [post update] : byte[] | B.java:15:23:15:27 | bytes |
+| B.java:19:31:19:51 | getInputStream(...) : InputStream | B.java:21:5:21:15 | inputStream : InputStream |
+| B.java:21:5:21:15 | inputStream : InputStream | B.java:21:22:21:26 | bytes [post update] : byte[] |
+| B.java:21:22:21:26 | bytes [post update] : byte[] | B.java:23:29:23:29 | s |
+| B.java:27:31:27:51 | getInputStream(...) : InputStream | B.java:29:5:29:15 | inputStream : InputStream |
+| B.java:29:5:29:15 | inputStream : InputStream | B.java:29:22:29:26 | bytes [post update] : byte[] |
+| B.java:29:22:29:26 | bytes [post update] : byte[] | B.java:31:23:31:23 | s |
 | C.java:23:17:23:44 | getParameter(...) : String | C.java:24:13:24:16 | data |
 | C.java:23:17:23:44 | getParameter(...) : String | C.java:25:19:25:22 | data |
 | C.java:23:17:23:44 | getParameter(...) : String | C.java:26:25:26:28 | data |
@@ -63,17 +68,6 @@
 | C.java:79:43:79:70 | getParameter(...) : String | C.java:79:26:79:71 | new StringReader(...) |
 | C.java:84:27:84:54 | getParameter(...) : String | C.java:87:3:87:13 | burlapInput |
 | C.java:84:27:84:54 | getParameter(...) : String | C.java:91:3:91:14 | burlapInput1 |
-=======
-| B.java:12:31:12:51 | getInputStream(...) : InputStream | B.java:14:5:14:15 | inputStream : InputStream |
-| B.java:14:5:14:15 | inputStream : InputStream | B.java:14:22:14:26 | bytes [post update] : byte[] |
-| B.java:14:22:14:26 | bytes [post update] : byte[] | B.java:15:23:15:27 | bytes |
-| B.java:19:31:19:51 | getInputStream(...) : InputStream | B.java:21:5:21:15 | inputStream : InputStream |
-| B.java:21:5:21:15 | inputStream : InputStream | B.java:21:22:21:26 | bytes [post update] : byte[] |
-| B.java:21:22:21:26 | bytes [post update] : byte[] | B.java:23:29:23:29 | s |
-| B.java:27:31:27:51 | getInputStream(...) : InputStream | B.java:29:5:29:15 | inputStream : InputStream |
-| B.java:29:5:29:15 | inputStream : InputStream | B.java:29:22:29:26 | bytes [post update] : byte[] |
-| B.java:29:22:29:26 | bytes [post update] : byte[] | B.java:31:23:31:23 | s |
->>>>>>> 386d88ab
 | TestMessageBodyReader.java:20:55:20:78 | entityStream : InputStream | TestMessageBodyReader.java:22:18:22:52 | new ObjectInputStream(...) |
 | TestMessageBodyReader.java:20:55:20:78 | entityStream : InputStream | TestMessageBodyReader.java:22:40:22:51 | entityStream : InputStream |
 | TestMessageBodyReader.java:22:40:22:51 | entityStream : InputStream | TestMessageBodyReader.java:22:18:22:52 | new ObjectInputStream(...) |
