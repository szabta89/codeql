<<<<<<< HEAD
| StringLiterals.java:7:3:7:4 | "" |  |  |
| StringLiterals.java:8:3:8:17 | "hello,\\tworld" | hello,\tworld |  |
| StringLiterals.java:9:3:9:21 | "hello,\\u0009world" | hello,\tworld |  |
| StringLiterals.java:10:3:10:10 | "\\u0061" | a |  |
| StringLiterals.java:11:3:11:6 | "\\0" | \u0000 |  |
| StringLiterals.java:12:3:12:10 | "\\uFFFF" | \uffff |  |
| StringLiterals.java:13:3:13:10 | "\\ufFfF" | \uffff |  |
| StringLiterals.java:14:3:14:6 | "\\"" | " |  |
| StringLiterals.java:15:3:15:6 | "\\'" | ' |  |
| StringLiterals.java:16:3:16:6 | "\\n" | \n |  |
| StringLiterals.java:17:3:17:6 | "\\\\" | \\ |  |
| StringLiterals.java:18:3:18:13 | "test \\123" | test S |  |
| StringLiterals.java:19:3:19:9 | "\\1234" | S4 |  |
| StringLiterals.java:20:3:20:9 | "\\0000" | \u00000 |  |
| StringLiterals.java:21:3:21:13 | "\\u0061567" | a567 |  |
| StringLiterals.java:22:3:22:13 | "\\u1234567" | \u1234567 |  |
| StringLiterals.java:23:3:23:18 | "\\uaBcDeF\\u0aB1" | \uabcdeF\u0ab1 |  |
| StringLiterals.java:24:3:24:16 | "\\uD800\\uDC00" | \ud800\udc00 |  |
| StringLiterals.java:25:3:25:16 | "\\uDBFF\\uDFFF" | \udbff\udfff |  |
| StringLiterals.java:27:3:27:10 | "\\uD800" | \ufffd |  |
| StringLiterals.java:28:3:28:10 | "\\uDC00" | \ufffd |  |
| StringLiterals.java:29:3:29:31 | "hello\\uD800hello\\uDC00world" | hello\ufffdhello\ufffdworld |  |
| StringLiterals.java:31:3:31:16 | "\\u005C\\u0022" | " |  |
| StringLiterals.java:32:8:32:20 | 2\\u0061\\u0022 | a |  |
| StringLiterals.java:37:3:39:5 | """      \t  \n\t\ttest "text" and escaped \\u0022\n\t\t""" | test "text" and escaped "\n | text-block |
| StringLiterals.java:41:3:43:5 | """\n\t\t\tindented\n\t\t""" | \tindented\n | text-block |
| StringLiterals.java:44:3:46:5 | """\n\tno indentation last line\n\t\t""" | no indentation last line\n | text-block |
| StringLiterals.java:47:3:49:7 | """\n\tindentation last line\n\t\t\\s""" | indentation last line\n\t  | text-block |
| StringLiterals.java:50:3:52:6 | """\n\t\t\tnot-indented\n\t\t\t""" | not-indented\n | text-block |
| StringLiterals.java:53:3:55:4 | """\n\t\tindented\n\t""" | \tindented\n | text-block |
| StringLiterals.java:56:4:58:5 | """\n\t\tnot-indented\n\t\t""" | not-indented\n | text-block |
| StringLiterals.java:59:3:62:6 | """\n\t\t    spaces (only single space is trimmed)\n\t\t\ttab\n\t\t\t""" |    spaces (only single space is trimmed)\ntab\n | text-block |
| StringLiterals.java:63:3:64:22 | """\n\t\t\tend on same line""" | end on same line | text-block |
| StringLiterals.java:65:3:68:5 | """\n\t\ttrailing spaces ignored:  \t \n\t\tnot ignored: \t \\s\n\t\t""" | trailing spaces ignored:\nnot ignored: \t  \n | text-block |
| StringLiterals.java:69:3:70:18 | """\n\t\t3 quotes:""\\"""" | 3 quotes:""" | text-block |
| StringLiterals.java:71:3:74:5 | """\n\t\tline \\\n\t\tcontinuation \\\n\t\t""" | line continuation  | text-block |
| StringLiterals.java:75:3:79:5 | """\n\t\tExplicit line breaks:\\n\n\t\t\\r\\n\n\t\t\\r\n\t\t""" | Explicit line breaks:\n\n\r\n\n\r\n | text-block |
| StringLiterals.java:82:10:84:16 | 2"\\u0022\n\t\ttest\n\t\t\\u0022\\uu0022" | test\n |  |
| StringLiterals.java:90:3:90:19 | "hello" + "world" | helloworld |  |
| StringLiterals.java:91:3:92:20 | """\n\t\thello""" + "world" | helloworld | text-block |
| StringLiterals.java:93:10:93:12 | "a" | a |  |
| StringLiterals.java:94:3:94:5 | "a" | a |  |
| StringLiterals.java:95:3:95:5 | "a" | a |  |
| StringLiterals.java:96:7:96:9 | "a" | a |  |
| StringLiterals.java:97:3:97:5 | "a" | a |  |
| StringLiterals.java:98:10:98:12 | "a" | a |  |
| StringLiterals.java:99:3:99:5 | "a" | a |  |
| StringLiterals.java:100:9:100:11 | "a" | a |  |
=======
| StringLiterals.java:7:3:7:4 | "" |  |  |  |
| StringLiterals.java:8:3:8:17 | "hello,\\tworld" | hello,\tworld | hello,\tworld |  |
| StringLiterals.java:9:3:9:21 | "hello,\\u0009world" | hello,\tworld | hello,\tworld |  |
| StringLiterals.java:10:3:10:10 | "\\u0061" | a | a |  |
| StringLiterals.java:11:3:11:6 | "\\0" | \u0000 | \u0000 |  |
| StringLiterals.java:12:3:12:10 | "\\uFFFF" | \uffff | \uffff |  |
| StringLiterals.java:13:3:13:10 | "\\ufFfF" | \uffff | \uffff |  |
| StringLiterals.java:14:3:14:6 | "\\"" | " | " |  |
| StringLiterals.java:15:3:15:6 | "\\'" | ' | ' |  |
| StringLiterals.java:16:3:16:6 | "\\n" | \n | \n |  |
| StringLiterals.java:17:3:17:6 | "\\\\" | \\ | \\ |  |
| StringLiterals.java:18:3:18:13 | "test \\123" | test S | test S |  |
| StringLiterals.java:19:3:19:9 | "\\1234" | S4 | S4 |  |
| StringLiterals.java:20:3:20:9 | "\\0000" | \u00000 | \u00000 |  |
| StringLiterals.java:21:3:21:13 | "\\u0061567" | a567 | a567 |  |
| StringLiterals.java:22:3:22:13 | "\\u1234567" | \u1234567 | \u1234567 |  |
| StringLiterals.java:23:3:23:18 | "\\uaBcDeF\\u0aB1" | \uabcdeF\u0ab1 | \uabcdeF\u0ab1 |  |
| StringLiterals.java:24:3:24:16 | "\\uD800\\uDC00" | \ud800\udc00 | \ud800\udc00 |  |
| StringLiterals.java:25:3:25:16 | "\\uDBFF\\uDFFF" | \udbff\udfff | \udbff\udfff |  |
| StringLiterals.java:28:3:28:10 | "\\uD800" | \ufffd | \ufffd |  |
| StringLiterals.java:29:3:29:10 | "\\uDC00" | \ufffd | \ufffd |  |
| StringLiterals.java:30:3:30:31 | "hello\\uD800hello\\uDC00world" | hello\ufffdhello\ufffdworld | hello\ufffdhello\ufffdworld |  |
| StringLiterals.java:32:3:32:16 | "\\u005C\\u0022" | " | " |  |
| StringLiterals.java:33:8:33:20 | 2\\u0061\\u0022 | a | a |  |
| StringLiterals.java:38:3:40:5 | """      \t  \n\t\ttest "text" and escaped \\u0022\n\t\t""" | test "text" and escaped "\n | test "text" and escaped "\n | text-block |
| StringLiterals.java:42:3:44:5 | """\n\t\t\tindented\n\t\t""" | \tindented\n | \tindented\n | text-block |
| StringLiterals.java:45:3:47:5 | """\n\tno indentation last line\n\t\t""" | no indentation last line\n | no indentation last line\n | text-block |
| StringLiterals.java:48:3:50:7 | """\n\tindentation last line\n\t\t\\s""" | indentation last line\n\t  | indentation last line\n\t  | text-block |
| StringLiterals.java:51:3:53:6 | """\n\t\t\tnot-indented\n\t\t\t""" | not-indented\n | not-indented\n | text-block |
| StringLiterals.java:54:3:56:4 | """\n\t\tindented\n\t""" | \tindented\n | \tindented\n | text-block |
| StringLiterals.java:57:4:59:5 | """\n\t\tnot-indented\n\t\t""" | not-indented\n | not-indented\n | text-block |
| StringLiterals.java:60:3:63:6 | """\n\t\t    spaces (only single space is trimmed)\n\t\t\ttab\n\t\t\t""" |    spaces (only single space is trimmed)\ntab\n |    spaces (only single space is trimmed)\ntab\n | text-block |
| StringLiterals.java:64:3:65:22 | """\n\t\t\tend on same line""" | end on same line | end on same line | text-block |
| StringLiterals.java:66:3:69:5 | """\n\t\ttrailing spaces ignored:  \t \n\t\tnot ignored: \t \\s\n\t\t""" | trailing spaces ignored:\nnot ignored: \t  \n | trailing spaces ignored:\nnot ignored: \t  \n | text-block |
| StringLiterals.java:70:3:71:18 | """\n\t\t3 quotes:""\\"""" | 3 quotes:""" | 3 quotes:""" | text-block |
| StringLiterals.java:72:3:75:5 | """\n\t\tline \\\n\t\tcontinuation \\\n\t\t""" | line continuation  | line continuation  | text-block |
| StringLiterals.java:76:3:80:5 | """\n\t\tExplicit line breaks:\\n\n\t\t\\r\\n\n\t\t\\r\n\t\t""" | Explicit line breaks:\n\n\r\n\n\r\n | Explicit line breaks:\n\n\r\n\n\r\n | text-block |
| StringLiterals.java:83:10:85:16 | 2"\\u0022\n\t\ttest\n\t\t\\u0022\\uu0022" | test\n | test\n |  |
| StringLiterals.java:91:3:91:19 | "hello" + "world" | helloworld | helloworld |  |
| StringLiterals.java:92:3:93:20 | """\n\t\thello""" + "world" | helloworld | helloworld | text-block |
| StringLiterals.java:94:10:94:12 | "a" | a | a |  |
| StringLiterals.java:95:3:95:5 | "a" | a | a |  |
| StringLiterals.java:96:3:96:5 | "a" | a | a |  |
| StringLiterals.java:97:7:97:9 | "a" | a | a |  |
| StringLiterals.java:98:3:98:5 | "a" | a | a |  |
| StringLiterals.java:99:10:99:12 | "a" | a | a |  |
| StringLiterals.java:100:3:100:5 | "a" | a | a |  |
| StringLiterals.java:101:9:101:11 | "a" | a | a |  |
>>>>>>> e88bbfdd
<|MERGE_RESOLUTION|>--- conflicted
+++ resolved
@@ -1,4 +1,3 @@
-<<<<<<< HEAD
 | StringLiterals.java:7:3:7:4 | "" |  |  |
 | StringLiterals.java:8:3:8:17 | "hello,\\tworld" | hello,\tworld |  |
 | StringLiterals.java:9:3:9:21 | "hello,\\u0009world" | hello,\tworld |  |
@@ -18,82 +17,32 @@
 | StringLiterals.java:23:3:23:18 | "\\uaBcDeF\\u0aB1" | \uabcdeF\u0ab1 |  |
 | StringLiterals.java:24:3:24:16 | "\\uD800\\uDC00" | \ud800\udc00 |  |
 | StringLiterals.java:25:3:25:16 | "\\uDBFF\\uDFFF" | \udbff\udfff |  |
-| StringLiterals.java:27:3:27:10 | "\\uD800" | \ufffd |  |
-| StringLiterals.java:28:3:28:10 | "\\uDC00" | \ufffd |  |
-| StringLiterals.java:29:3:29:31 | "hello\\uD800hello\\uDC00world" | hello\ufffdhello\ufffdworld |  |
-| StringLiterals.java:31:3:31:16 | "\\u005C\\u0022" | " |  |
-| StringLiterals.java:32:8:32:20 | 2\\u0061\\u0022 | a |  |
-| StringLiterals.java:37:3:39:5 | """      \t  \n\t\ttest "text" and escaped \\u0022\n\t\t""" | test "text" and escaped "\n | text-block |
-| StringLiterals.java:41:3:43:5 | """\n\t\t\tindented\n\t\t""" | \tindented\n | text-block |
-| StringLiterals.java:44:3:46:5 | """\n\tno indentation last line\n\t\t""" | no indentation last line\n | text-block |
-| StringLiterals.java:47:3:49:7 | """\n\tindentation last line\n\t\t\\s""" | indentation last line\n\t  | text-block |
-| StringLiterals.java:50:3:52:6 | """\n\t\t\tnot-indented\n\t\t\t""" | not-indented\n | text-block |
-| StringLiterals.java:53:3:55:4 | """\n\t\tindented\n\t""" | \tindented\n | text-block |
-| StringLiterals.java:56:4:58:5 | """\n\t\tnot-indented\n\t\t""" | not-indented\n | text-block |
-| StringLiterals.java:59:3:62:6 | """\n\t\t    spaces (only single space is trimmed)\n\t\t\ttab\n\t\t\t""" |    spaces (only single space is trimmed)\ntab\n | text-block |
-| StringLiterals.java:63:3:64:22 | """\n\t\t\tend on same line""" | end on same line | text-block |
-| StringLiterals.java:65:3:68:5 | """\n\t\ttrailing spaces ignored:  \t \n\t\tnot ignored: \t \\s\n\t\t""" | trailing spaces ignored:\nnot ignored: \t  \n | text-block |
-| StringLiterals.java:69:3:70:18 | """\n\t\t3 quotes:""\\"""" | 3 quotes:""" | text-block |
-| StringLiterals.java:71:3:74:5 | """\n\t\tline \\\n\t\tcontinuation \\\n\t\t""" | line continuation  | text-block |
-| StringLiterals.java:75:3:79:5 | """\n\t\tExplicit line breaks:\\n\n\t\t\\r\\n\n\t\t\\r\n\t\t""" | Explicit line breaks:\n\n\r\n\n\r\n | text-block |
-| StringLiterals.java:82:10:84:16 | 2"\\u0022\n\t\ttest\n\t\t\\u0022\\uu0022" | test\n |  |
-| StringLiterals.java:90:3:90:19 | "hello" + "world" | helloworld |  |
-| StringLiterals.java:91:3:92:20 | """\n\t\thello""" + "world" | helloworld | text-block |
-| StringLiterals.java:93:10:93:12 | "a" | a |  |
-| StringLiterals.java:94:3:94:5 | "a" | a |  |
+| StringLiterals.java:28:3:28:10 | "\\uD800" | \ufffd |  |
+| StringLiterals.java:29:3:29:10 | "\\uDC00" | \ufffd |  |
+| StringLiterals.java:30:3:30:31 | "hello\\uD800hello\\uDC00world" | hello\ufffdhello\ufffdworld |  |
+| StringLiterals.java:32:3:32:16 | "\\u005C\\u0022" | " |  |
+| StringLiterals.java:33:8:33:20 | 2\\u0061\\u0022 | a |  |
+| StringLiterals.java:38:3:40:5 | """      \t  \n\t\ttest "text" and escaped \\u0022\n\t\t""" | test "text" and escaped "\n | text-block |
+| StringLiterals.java:42:3:44:5 | """\n\t\t\tindented\n\t\t""" | \tindented\n | text-block |
+| StringLiterals.java:45:3:47:5 | """\n\tno indentation last line\n\t\t""" | no indentation last line\n | text-block |
+| StringLiterals.java:48:3:50:7 | """\n\tindentation last line\n\t\t\\s""" | indentation last line\n\t  | text-block |
+| StringLiterals.java:51:3:53:6 | """\n\t\t\tnot-indented\n\t\t\t""" | not-indented\n | text-block |
+| StringLiterals.java:54:3:56:4 | """\n\t\tindented\n\t""" | \tindented\n | text-block |
+| StringLiterals.java:57:4:59:5 | """\n\t\tnot-indented\n\t\t""" | not-indented\n | text-block |
+| StringLiterals.java:60:3:63:6 | """\n\t\t    spaces (only single space is trimmed)\n\t\t\ttab\n\t\t\t""" |    spaces (only single space is trimmed)\ntab\n | text-block |
+| StringLiterals.java:64:3:65:22 | """\n\t\t\tend on same line""" | end on same line | text-block |
+| StringLiterals.java:66:3:69:5 | """\n\t\ttrailing spaces ignored:  \t \n\t\tnot ignored: \t \\s\n\t\t""" | trailing spaces ignored:\nnot ignored: \t  \n | text-block |
+| StringLiterals.java:70:3:71:18 | """\n\t\t3 quotes:""\\"""" | 3 quotes:""" | text-block |
+| StringLiterals.java:72:3:75:5 | """\n\t\tline \\\n\t\tcontinuation \\\n\t\t""" | line continuation  | text-block |
+| StringLiterals.java:76:3:80:5 | """\n\t\tExplicit line breaks:\\n\n\t\t\\r\\n\n\t\t\\r\n\t\t""" | Explicit line breaks:\n\n\r\n\n\r\n | text-block |
+| StringLiterals.java:83:10:85:16 | 2"\\u0022\n\t\ttest\n\t\t\\u0022\\uu0022" | test\n |  |
+| StringLiterals.java:91:3:91:19 | "hello" + "world" | helloworld |  |
+| StringLiterals.java:92:3:93:20 | """\n\t\thello""" + "world" | helloworld | text-block |
+| StringLiterals.java:94:10:94:12 | "a" | a |  |
 | StringLiterals.java:95:3:95:5 | "a" | a |  |
-| StringLiterals.java:96:7:96:9 | "a" | a |  |
-| StringLiterals.java:97:3:97:5 | "a" | a |  |
-| StringLiterals.java:98:10:98:12 | "a" | a |  |
-| StringLiterals.java:99:3:99:5 | "a" | a |  |
-| StringLiterals.java:100:9:100:11 | "a" | a |  |
-=======
-| StringLiterals.java:7:3:7:4 | "" |  |  |  |
-| StringLiterals.java:8:3:8:17 | "hello,\\tworld" | hello,\tworld | hello,\tworld |  |
-| StringLiterals.java:9:3:9:21 | "hello,\\u0009world" | hello,\tworld | hello,\tworld |  |
-| StringLiterals.java:10:3:10:10 | "\\u0061" | a | a |  |
-| StringLiterals.java:11:3:11:6 | "\\0" | \u0000 | \u0000 |  |
-| StringLiterals.java:12:3:12:10 | "\\uFFFF" | \uffff | \uffff |  |
-| StringLiterals.java:13:3:13:10 | "\\ufFfF" | \uffff | \uffff |  |
-| StringLiterals.java:14:3:14:6 | "\\"" | " | " |  |
-| StringLiterals.java:15:3:15:6 | "\\'" | ' | ' |  |
-| StringLiterals.java:16:3:16:6 | "\\n" | \n | \n |  |
-| StringLiterals.java:17:3:17:6 | "\\\\" | \\ | \\ |  |
-| StringLiterals.java:18:3:18:13 | "test \\123" | test S | test S |  |
-| StringLiterals.java:19:3:19:9 | "\\1234" | S4 | S4 |  |
-| StringLiterals.java:20:3:20:9 | "\\0000" | \u00000 | \u00000 |  |
-| StringLiterals.java:21:3:21:13 | "\\u0061567" | a567 | a567 |  |
-| StringLiterals.java:22:3:22:13 | "\\u1234567" | \u1234567 | \u1234567 |  |
-| StringLiterals.java:23:3:23:18 | "\\uaBcDeF\\u0aB1" | \uabcdeF\u0ab1 | \uabcdeF\u0ab1 |  |
-| StringLiterals.java:24:3:24:16 | "\\uD800\\uDC00" | \ud800\udc00 | \ud800\udc00 |  |
-| StringLiterals.java:25:3:25:16 | "\\uDBFF\\uDFFF" | \udbff\udfff | \udbff\udfff |  |
-| StringLiterals.java:28:3:28:10 | "\\uD800" | \ufffd | \ufffd |  |
-| StringLiterals.java:29:3:29:10 | "\\uDC00" | \ufffd | \ufffd |  |
-| StringLiterals.java:30:3:30:31 | "hello\\uD800hello\\uDC00world" | hello\ufffdhello\ufffdworld | hello\ufffdhello\ufffdworld |  |
-| StringLiterals.java:32:3:32:16 | "\\u005C\\u0022" | " | " |  |
-| StringLiterals.java:33:8:33:20 | 2\\u0061\\u0022 | a | a |  |
-| StringLiterals.java:38:3:40:5 | """      \t  \n\t\ttest "text" and escaped \\u0022\n\t\t""" | test "text" and escaped "\n | test "text" and escaped "\n | text-block |
-| StringLiterals.java:42:3:44:5 | """\n\t\t\tindented\n\t\t""" | \tindented\n | \tindented\n | text-block |
-| StringLiterals.java:45:3:47:5 | """\n\tno indentation last line\n\t\t""" | no indentation last line\n | no indentation last line\n | text-block |
-| StringLiterals.java:48:3:50:7 | """\n\tindentation last line\n\t\t\\s""" | indentation last line\n\t  | indentation last line\n\t  | text-block |
-| StringLiterals.java:51:3:53:6 | """\n\t\t\tnot-indented\n\t\t\t""" | not-indented\n | not-indented\n | text-block |
-| StringLiterals.java:54:3:56:4 | """\n\t\tindented\n\t""" | \tindented\n | \tindented\n | text-block |
-| StringLiterals.java:57:4:59:5 | """\n\t\tnot-indented\n\t\t""" | not-indented\n | not-indented\n | text-block |
-| StringLiterals.java:60:3:63:6 | """\n\t\t    spaces (only single space is trimmed)\n\t\t\ttab\n\t\t\t""" |    spaces (only single space is trimmed)\ntab\n |    spaces (only single space is trimmed)\ntab\n | text-block |
-| StringLiterals.java:64:3:65:22 | """\n\t\t\tend on same line""" | end on same line | end on same line | text-block |
-| StringLiterals.java:66:3:69:5 | """\n\t\ttrailing spaces ignored:  \t \n\t\tnot ignored: \t \\s\n\t\t""" | trailing spaces ignored:\nnot ignored: \t  \n | trailing spaces ignored:\nnot ignored: \t  \n | text-block |
-| StringLiterals.java:70:3:71:18 | """\n\t\t3 quotes:""\\"""" | 3 quotes:""" | 3 quotes:""" | text-block |
-| StringLiterals.java:72:3:75:5 | """\n\t\tline \\\n\t\tcontinuation \\\n\t\t""" | line continuation  | line continuation  | text-block |
-| StringLiterals.java:76:3:80:5 | """\n\t\tExplicit line breaks:\\n\n\t\t\\r\\n\n\t\t\\r\n\t\t""" | Explicit line breaks:\n\n\r\n\n\r\n | Explicit line breaks:\n\n\r\n\n\r\n | text-block |
-| StringLiterals.java:83:10:85:16 | 2"\\u0022\n\t\ttest\n\t\t\\u0022\\uu0022" | test\n | test\n |  |
-| StringLiterals.java:91:3:91:19 | "hello" + "world" | helloworld | helloworld |  |
-| StringLiterals.java:92:3:93:20 | """\n\t\thello""" + "world" | helloworld | helloworld | text-block |
-| StringLiterals.java:94:10:94:12 | "a" | a | a |  |
-| StringLiterals.java:95:3:95:5 | "a" | a | a |  |
-| StringLiterals.java:96:3:96:5 | "a" | a | a |  |
-| StringLiterals.java:97:7:97:9 | "a" | a | a |  |
-| StringLiterals.java:98:3:98:5 | "a" | a | a |  |
-| StringLiterals.java:99:10:99:12 | "a" | a | a |  |
-| StringLiterals.java:100:3:100:5 | "a" | a | a |  |
-| StringLiterals.java:101:9:101:11 | "a" | a | a |  |
->>>>>>> e88bbfdd
+| StringLiterals.java:96:3:96:5 | "a" | a |  |
+| StringLiterals.java:97:7:97:9 | "a" | a |  |
+| StringLiterals.java:98:3:98:5 | "a" | a |  |
+| StringLiterals.java:99:10:99:12 | "a" | a |  |
+| StringLiterals.java:100:3:100:5 | "a" | a |  |
+| StringLiterals.java:101:9:101:11 | "a" | a |  |