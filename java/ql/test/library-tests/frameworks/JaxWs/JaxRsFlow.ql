import java
import semmle.code.java.dataflow.TaintTracking
import semmle.code.java.dataflow.FlowSources
import TestUtilities.InlineFlowTest

class TaintFlowConf extends DefaultTaintFlowConf {
  override predicate isSource(DataFlow::Node n) {
    super.isSource(n)
    or
    n instanceof RemoteFlowSource
  }

  override int fieldFlowBranchLimit() { result = 1000 }
}

class ValueFlowConf extends DefaultValueFlowConf {
  override predicate isSource(DataFlow::Node n) {
<<<<<<< HEAD
    n.asExpr().(MethodAccess).getMethod().hasName("taint")
  }

  override predicate isSink(DataFlow::Node n) {
    exists(MethodAccess ma | ma.getMethod().hasName("sink") | n.asExpr() = ma.getAnArgument())
  }

  override int fieldFlowBranchLimit() { result = 1000 }
}

class HasFlowTest extends InlineExpectationsTest {
  HasFlowTest() { this = "HasFlowTest" }

  override string getARelevantTag() { result = ["hasTaintFlow", "hasValueFlow"] }

  override predicate hasActualResult(Location location, string element, string tag, string value) {
    tag = "hasTaintFlow" and
    exists(DataFlow::Node src, DataFlow::Node sink, TaintFlowConf conf | conf.hasFlow(src, sink) |
      not any(ValueFlowConf vconf).hasFlow(src, sink) and
      sink.getLocation() = location and
      element = sink.toString() and
      value = ""
    )
=======
    super.isSource(n)
>>>>>>> c9b50f3c
    or
    n instanceof RemoteFlowSource
  }
}<|MERGE_RESOLUTION|>--- conflicted
+++ resolved
@@ -9,39 +9,11 @@
     or
     n instanceof RemoteFlowSource
   }
-
-  override int fieldFlowBranchLimit() { result = 1000 }
 }
 
 class ValueFlowConf extends DefaultValueFlowConf {
   override predicate isSource(DataFlow::Node n) {
-<<<<<<< HEAD
-    n.asExpr().(MethodAccess).getMethod().hasName("taint")
-  }
-
-  override predicate isSink(DataFlow::Node n) {
-    exists(MethodAccess ma | ma.getMethod().hasName("sink") | n.asExpr() = ma.getAnArgument())
-  }
-
-  override int fieldFlowBranchLimit() { result = 1000 }
-}
-
-class HasFlowTest extends InlineExpectationsTest {
-  HasFlowTest() { this = "HasFlowTest" }
-
-  override string getARelevantTag() { result = ["hasTaintFlow", "hasValueFlow"] }
-
-  override predicate hasActualResult(Location location, string element, string tag, string value) {
-    tag = "hasTaintFlow" and
-    exists(DataFlow::Node src, DataFlow::Node sink, TaintFlowConf conf | conf.hasFlow(src, sink) |
-      not any(ValueFlowConf vconf).hasFlow(src, sink) and
-      sink.getLocation() = location and
-      element = sink.toString() and
-      value = ""
-    )
-=======
     super.isSource(n)
->>>>>>> c9b50f3c
     or
     n instanceof RemoteFlowSource
   }
