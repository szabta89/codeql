/**
 * INTERNAL use only. This is an experimental API subject to change without notice.
 *
 * Provides classes and predicates for dealing with flow models specified in CSV format.
 *
 * The CSV specification has the following columns:
 * - Sources:
 *   `namespace; type; subtypes; name; signature; ext; output; kind`
 * - Sinks:
 *   `namespace; type; subtypes; name; signature; ext; input; kind`
 * - Summaries:
 *   `namespace; type; subtypes; name; signature; ext; input; output; kind`
 *
 * The interpretation of a row is similar to API-graphs with a left-to-right
 * reading.
 * 1. The `namespace` column selects a package.
 * 2. The `type` column selects a type within that package.
 * 3. The `subtypes` is a boolean that indicates whether to jump to an
 *    arbitrary subtype of that type.
 * 4. The `name` column optionally selects a specific named member of the type.
 * 5. The `signature` column optionally restricts the named member. If
 *    `signature` is blank then no such filtering is done. The format of the
 *    signature is a comma-separated list of types enclosed in parentheses. The
 *    types can be short names or fully qualified names (mixing these two options
 *    is not allowed within a single signature).
 * 6. The `ext` column specifies additional API-graph-like edges. Currently
 *    there are only two valid values: "" and "Annotated". The empty string has no
 *    effect. "Annotated" applies if `name` and `signature` were left blank and
 *    acts by selecting an element that is annotated by the annotation type
 *    selected by the first 4 columns. This can be another member such as a field
 *    or method, or a parameter.
 * 7. The `input` column specifies how data enters the element selected by the
 *    first 6 columns, and the `output` column specifies how data leaves the
 *    element selected by the first 6 columns. An `input` can be either "",
 *    "Argument[n]", "Argument[n1..n2]", "ReturnValue":
 *    - "": Selects a write to the selected element in case this is a field.
 *    - "Argument[n]": Selects an argument in a call to the selected element.
 *      The arguments are zero-indexed, and `-1` specifies the qualifier.
 *    - "Argument[n1..n2]": Similar to "Argument[n]" but select any argument in
 *      the given range. The range is inclusive at both ends.
 *    - "ReturnValue": Selects a value being returned by the selected element.
 *      This requires that the selected element is a method with a body.
 *
 *    An `output` can be either "", "Argument[n]", "Argument[n1..n2]", "Parameter",
 *    "Parameter[n]", "Parameter[n1..n2]", or "ReturnValue":
 *    - "": Selects a read of a selected field, or a selected parameter.
 *    - "Argument[n]": Selects the post-update value of an argument in a call to the
 *      selected element. That is, the value of the argument after the call returns.
 *      The arguments are zero-indexed, and `-1` specifies the qualifier.
 *    - "Argument[n1..n2]": Similar to "Argument[n]" but select any argument in
 *      the given range. The range is inclusive at both ends.
 *    - "Parameter": Selects the value of a parameter of the selected element.
 *      "Parameter" is also allowed in case the selected element is already a
 *      parameter itself.
 *    - "Parameter[n]": Similar to "Parameter" but restricted to a specific
 *      numbered parameter (zero-indexed, and `-1` specifies the value of `this`).
 *    - "Parameter[n1..n2]": Similar to "Parameter[n]" but selects any parameter
 *      in the given range. The range is inclusive at both ends.
 *    - "ReturnValue": Selects the return value of a call to the selected element.
 * 8. The `kind` column is a tag that can be referenced from QL to determine to
 *    which classes the interpreted elements should be added. For example, for
 *    sources "remote" indicates a default remote flow source, and for summaries
 *    "taint" indicates a default additional taint step and "value" indicates a
 *    globally applicable value-preserving step.
 */

import java
private import semmle.code.java.dataflow.DataFlow::DataFlow
private import internal.DataFlowPrivate
private import internal.FlowSummaryImpl::Private::External
private import internal.FlowSummaryImplSpecific
private import FlowSummary

/**
 * A module importing the frameworks that provide external flow data,
 * ensuring that they are visible to the taint tracking / data flow library.
 */
private module Frameworks {
  private import internal.ContainerFlow
  private import semmle.code.java.frameworks.ApacheHttp
  private import semmle.code.java.frameworks.apache.Lang
  private import semmle.code.java.frameworks.guava.Guava
  private import semmle.code.java.frameworks.jackson.JacksonSerializability
  private import semmle.code.java.security.ResponseSplitting
  private import semmle.code.java.security.InformationLeak
  private import semmle.code.java.security.XSS
  private import semmle.code.java.security.LdapInjection
  private import semmle.code.java.security.XPath
<<<<<<< HEAD
  private import semmle.code.java.security.MvelInjection
=======
  private import semmle.code.java.security.JexlInjection
>>>>>>> 9b84a8e1
}

private predicate sourceModelCsv(string row) {
  row =
    [
      // org.springframework.security.web.savedrequest.SavedRequest
      "org.springframework.security.web.savedrequest;SavedRequest;true;getRedirectUrl;;;ReturnValue;remote",
      "org.springframework.security.web.savedrequest;SavedRequest;true;getCookies;;;ReturnValue;remote",
      "org.springframework.security.web.savedrequest;SavedRequest;true;getHeaderValues;;;ReturnValue;remote",
      "org.springframework.security.web.savedrequest;SavedRequest;true;getHeaderNames;;;ReturnValue;remote",
      "org.springframework.security.web.savedrequest;SavedRequest;true;getParameterValues;;;ReturnValue;remote",
      "org.springframework.security.web.savedrequest;SavedRequest;true;getParameterMap;;;ReturnValue;remote",
      // ServletRequestGetParameterMethod
      "javax.servlet;ServletRequest;false;getParameter;(String);;ReturnValue;remote",
      "javax.servlet;ServletRequest;false;getParameterValues;(String);;ReturnValue;remote",
      "javax.servlet.http;HttpServletRequest;false;getParameter;(String);;ReturnValue;remote",
      "javax.servlet.http;HttpServletRequest;false;getParameterValues;(String);;ReturnValue;remote",
      // ServletRequestGetParameterMapMethod
      "javax.servlet;ServletRequest;false;getParameterMap;();;ReturnValue;remote",
      "javax.servlet.http;HttpServletRequest;false;getParameterMap;();;ReturnValue;remote",
      // ServletRequestGetParameterNamesMethod
      "javax.servlet;ServletRequest;false;getParameterNames;();;ReturnValue;remote",
      "javax.servlet.http;HttpServletRequest;false;getParameterNames;();;ReturnValue;remote",
      // HttpServletRequestGetQueryStringMethod
      "javax.servlet.http;HttpServletRequest;false;getQueryString;();;ReturnValue;remote",
      //
      // URLConnectionGetInputStreamMethod
      "java.net;URLConnection;false;getInputStream;();;ReturnValue;remote",
      // SocketGetInputStreamMethod
      "java.net;Socket;false;getInputStream;();;ReturnValue;remote",
      // BeanValidationSource
      "javax.validation;ConstraintValidator;true;isValid;;;Parameter[0];remote",
      // SpringMultipartRequestSource
      "org.springframework.web.multipart;MultipartRequest;true;getFile;(String);;ReturnValue;remote",
      "org.springframework.web.multipart;MultipartRequest;true;getFileMap;();;ReturnValue;remote",
      "org.springframework.web.multipart;MultipartRequest;true;getFileNames;();;ReturnValue;remote",
      "org.springframework.web.multipart;MultipartRequest;true;getFiles;(String);;ReturnValue;remote",
      "org.springframework.web.multipart;MultipartRequest;true;getMultiFileMap;();;ReturnValue;remote",
      "org.springframework.web.multipart;MultipartRequest;true;getMultipartContentType;(String);;ReturnValue;remote",
      // SpringMultipartFileSource
      "org.springframework.web.multipart;MultipartFile;true;getBytes;();;ReturnValue;remote",
      "org.springframework.web.multipart;MultipartFile;true;getContentType;();;ReturnValue;remote",
      "org.springframework.web.multipart;MultipartFile;true;getInputStream;();;ReturnValue;remote",
      "org.springframework.web.multipart;MultipartFile;true;getName;();;ReturnValue;remote",
      "org.springframework.web.multipart;MultipartFile;true;getOriginalFilename;();;ReturnValue;remote",
      "org.springframework.web.multipart;MultipartFile;true;getResource;();;ReturnValue;remote",
      // HttpServletRequest.get*
      "javax.servlet.http;HttpServletRequest;false;getHeader;(String);;ReturnValue;remote",
      "javax.servlet.http;HttpServletRequest;false;getHeaders;(String);;ReturnValue;remote",
      "javax.servlet.http;HttpServletRequest;false;getHeaderNames;();;ReturnValue;remote",
      "javax.servlet.http;HttpServletRequest;false;getPathInfo;();;ReturnValue;remote",
      "javax.servlet.http;HttpServletRequest;false;getRequestURI;();;ReturnValue;remote",
      "javax.servlet.http;HttpServletRequest;false;getRequestURL;();;ReturnValue;remote",
      "javax.servlet.http;HttpServletRequest;false;getRemoteUser;();;ReturnValue;remote",
      // SpringWebRequestGetMethod
      "org.springframework.web.context.request;WebRequest;false;getDescription;;;ReturnValue;remote",
      "org.springframework.web.context.request;WebRequest;false;getHeader;;;ReturnValue;remote",
      "org.springframework.web.context.request;WebRequest;false;getHeaderNames;;;ReturnValue;remote",
      "org.springframework.web.context.request;WebRequest;false;getHeaderValues;;;ReturnValue;remote",
      "org.springframework.web.context.request;WebRequest;false;getParameter;;;ReturnValue;remote",
      "org.springframework.web.context.request;WebRequest;false;getParameterMap;;;ReturnValue;remote",
      "org.springframework.web.context.request;WebRequest;false;getParameterNames;;;ReturnValue;remote",
      "org.springframework.web.context.request;WebRequest;false;getParameterValues;;;ReturnValue;remote",
      // TODO consider org.springframework.web.context.request.WebRequest.getRemoteUser
      // ServletRequestGetBodyMethod
      "javax.servlet;ServletRequest;false;getInputStream;();;ReturnValue;remote",
      "javax.servlet;ServletRequest;false;getReader;();;ReturnValue;remote",
      // CookieGet*
      "javax.servlet.http;Cookie;false;getValue;();;ReturnValue;remote",
      "javax.servlet.http;Cookie;false;getName;();;ReturnValue;remote",
      "javax.servlet.http;Cookie;false;getComment;();;ReturnValue;remote",
      // ApacheHttp*
      "org.apache.http;HttpMessage;false;getParams;();;ReturnValue;remote",
      "org.apache.http;HttpEntity;false;getContent;();;ReturnValue;remote",
      // In the setting of Android we assume that XML has been transmitted over
      // the network, so may be tainted.
      // XmlPullGetMethod
      "org.xmlpull.v1;XmlPullParser;false;getName;();;ReturnValue;remote",
      "org.xmlpull.v1;XmlPullParser;false;getNamespace;();;ReturnValue;remote",
      "org.xmlpull.v1;XmlPullParser;false;getText;();;ReturnValue;remote",
      // XmlAttrSetGetMethod
      "android.util;AttributeSet;false;getAttributeBooleanValue;;;ReturnValue;remote",
      "android.util;AttributeSet;false;getAttributeCount;;;ReturnValue;remote",
      "android.util;AttributeSet;false;getAttributeFloatValue;;;ReturnValue;remote",
      "android.util;AttributeSet;false;getAttributeIntValue;;;ReturnValue;remote",
      "android.util;AttributeSet;false;getAttributeListValue;;;ReturnValue;remote",
      "android.util;AttributeSet;false;getAttributeName;;;ReturnValue;remote",
      "android.util;AttributeSet;false;getAttributeNameResource;;;ReturnValue;remote",
      "android.util;AttributeSet;false;getAttributeNamespace;;;ReturnValue;remote",
      "android.util;AttributeSet;false;getAttributeResourceValue;;;ReturnValue;remote",
      "android.util;AttributeSet;false;getAttributeUnsignedIntValue;;;ReturnValue;remote",
      "android.util;AttributeSet;false;getAttributeValue;;;ReturnValue;remote",
      "android.util;AttributeSet;false;getClassAttribute;;;ReturnValue;remote",
      "android.util;AttributeSet;false;getIdAttribute;;;ReturnValue;remote",
      "android.util;AttributeSet;false;getIdAttributeResourceValue;;;ReturnValue;remote",
      "android.util;AttributeSet;false;getPositionDescription;;;ReturnValue;remote",
      "android.util;AttributeSet;false;getStyleAttribute;;;ReturnValue;remote",
      // The current URL in a browser may be untrusted or uncontrolled.
      // WebViewGetUrlMethod
      "android.webkit;WebView;false;getUrl;();;ReturnValue;remote",
      "android.webkit;WebView;false;getOriginalUrl;();;ReturnValue;remote",
      // SpringRestTemplateResponseEntityMethod
      "org.springframework.web.client;RestTemplate;false;exchange;;;ReturnValue;remote",
      "org.springframework.web.client;RestTemplate;false;getForEntity;;;ReturnValue;remote",
      "org.springframework.web.client;RestTemplate;false;postForEntity;;;ReturnValue;remote",
      // WebSocketMessageParameterSource
      "java.net.http;WebSocket$Listener;true;onText;(WebSocket,CharSequence,boolean);;Parameter[1];remote",
      // PlayRequestGetMethod
      "play.mvc;Http$RequestHeader;false;queryString;;;ReturnValue;remote",
      "play.mvc;Http$RequestHeader;false;getQueryString;;;ReturnValue;remote",
      "play.mvc;Http$RequestHeader;false;header;;;ReturnValue;remote",
      "play.mvc;Http$RequestHeader;false;getHeader;;;ReturnValue;remote"
    ]
}

private predicate sinkModelCsv(string row) {
  row =
    [
      // Open URL
      "java.net;URL;false;openConnection;;;Argument[-1];open-url",
      "java.net;URL;false;openStream;;;Argument[-1];open-url",
      // Create file
      "java.io;FileOutputStream;false;FileOutputStream;;;Argument[0];create-file",
      "java.io;RandomAccessFile;false;RandomAccessFile;;;Argument[0];create-file",
      "java.io;FileWriter;false;FileWriter;;;Argument[0];create-file",
      "java.nio.file;Files;false;move;;;Argument[1];create-file",
      "java.nio.file;Files;false;copy;;;Argument[1];create-file",
      "java.nio.file;Files;false;newOutputStream;;;Argument[0];create-file",
      "java.nio.file;Files;false;newBufferedReader;;;Argument[0];create-file",
      "java.nio.file;Files;false;createDirectory;;;Argument[0];create-file",
      "java.nio.file;Files;false;createFile;;;Argument[0];create-file",
      "java.nio.file;Files;false;createLink;;;Argument[0];create-file",
      "java.nio.file;Files;false;createSymbolicLink;;;Argument[0];create-file",
      "java.nio.file;Files;false;createTempDirectory;;;Argument[0];create-file",
      "java.nio.file;Files;false;createTempFile;;;Argument[0];create-file",
      // Bean validation
      "javax.validation;ConstraintValidatorContext;true;buildConstraintViolationWithTemplate;;;Argument[0];bean-validation",
      // Set hostname
      "javax.net.ssl;HttpsURLConnection;true;setDefaultHostnameVerifier;;;Argument[0];set-hostname-verifier",
      "javax.net.ssl;HttpsURLConnection;true;setHostnameVerifier;;;Argument[0];set-hostname-verifier"
    ]
}

private predicate summaryModelCsv(string row) {
  row =
    [
      // qualifier to arg
      "java.io;InputStream;true;read;(byte[]);;Argument[-1];Argument[0];taint",
      "java.io;InputStream;true;read;(byte[],int,int);;Argument[-1];Argument[0];taint",
      "java.io;ByteArrayOutputStream;false;writeTo;;;Argument[-1];Argument[0];taint",
      "java.io;Reader;true;read;;;Argument[-1];Argument[0];taint",
      // qualifier to return
      "java.io;ByteArrayOutputStream;false;toByteArray;;;Argument[-1];ReturnValue;taint",
      "java.io;ByteArrayOutputStream;false;toString;;;Argument[-1];ReturnValue;taint",
      "java.util;StringTokenizer;false;nextElement;();;Argument[-1];ReturnValue;taint",
      "java.util;StringTokenizer;false;nextToken;;;Argument[-1];ReturnValue;taint",
      "javax.xml.transform.sax;SAXSource;false;getInputSource;;;Argument[-1];ReturnValue;taint",
      "javax.xml.transform.stream;StreamSource;false;getInputStream;;;Argument[-1];ReturnValue;taint",
      "java.nio;ByteBuffer;false;get;;;Argument[-1];ReturnValue;taint",
      "java.net;URI;false;toURL;;;Argument[-1];ReturnValue;taint",
      "java.io;File;false;toURI;;;Argument[-1];ReturnValue;taint",
      "java.io;File;false;toPath;;;Argument[-1];ReturnValue;taint",
      "java.nio.file;Path;false;toFile;;;Argument[-1];ReturnValue;taint",
      "java.io;Reader;true;readLine;;;Argument[-1];ReturnValue;taint",
      "java.io;Reader;true;read;();;Argument[-1];ReturnValue;taint",
      // arg to return
      "java.util;Base64$Encoder;false;encode;(byte[]);;Argument[0];ReturnValue;taint",
      "java.util;Base64$Encoder;false;encode;(ByteBuffer);;Argument[0];ReturnValue;taint",
      "java.util;Base64$Encoder;false;encodeToString;(byte[]);;Argument[0];ReturnValue;taint",
      "java.util;Base64$Encoder;false;wrap;(OutputStream);;Argument[0];ReturnValue;taint",
      "java.util;Base64$Decoder;false;decode;(byte[]);;Argument[0];ReturnValue;taint",
      "java.util;Base64$Decoder;false;decode;(ByteBuffer);;Argument[0];ReturnValue;taint",
      "java.util;Base64$Decoder;false;decode;(String);;Argument[0];ReturnValue;taint",
      "java.util;Base64$Decoder;false;wrap;(InputStream);;Argument[0];ReturnValue;taint",
      "org.apache.commons.codec;Encoder;true;encode;;;Argument[0];ReturnValue;taint",
      "org.apache.commons.codec;Decoder;true;decode;;;Argument[0];ReturnValue;taint",
      "org.apache.commons.io;IOUtils;false;buffer;;;Argument[0];ReturnValue;taint",
      "org.apache.commons.io;IOUtils;false;readLines;;;Argument[0];ReturnValue;taint",
      "org.apache.commons.io;IOUtils;false;readFully;(InputStream,int);;Argument[0];ReturnValue;taint",
      "org.apache.commons.io;IOUtils;false;toBufferedInputStream;;;Argument[0];ReturnValue;taint",
      "org.apache.commons.io;IOUtils;false;toBufferedReader;;;Argument[0];ReturnValue;taint",
      "org.apache.commons.io;IOUtils;false;toByteArray;;;Argument[0];ReturnValue;taint",
      "org.apache.commons.io;IOUtils;false;toCharArray;;;Argument[0];ReturnValue;taint",
      "org.apache.commons.io;IOUtils;false;toInputStream;;;Argument[0];ReturnValue;taint",
      "org.apache.commons.io;IOUtils;false;toString;;;Argument[0];ReturnValue;taint",
      "java.net;URLDecoder;false;decode;;;Argument[0];ReturnValue;taint",
      "java.net;URI;false;create;;;Argument[0];ReturnValue;taint",
      "javax.xml.transform.sax;SAXSource;false;sourceToInputSource;;;Argument[0];ReturnValue;taint",
      // arg to arg
      "java.lang;System;false;arraycopy;;;Argument[0];Argument[2];taint",
      "org.apache.commons.io;IOUtils;false;copy;;;Argument[0];Argument[1];taint",
      "org.apache.commons.io;IOUtils;false;copyLarge;;;Argument[0];Argument[1];taint",
      "org.apache.commons.io;IOUtils;false;read;;;Argument[0];Argument[1];taint",
      "org.apache.commons.io;IOUtils;false;readFully;(InputStream,byte[]);;Argument[0];Argument[1];taint",
      "org.apache.commons.io;IOUtils;false;readFully;(InputStream,byte[],int,int);;Argument[0];Argument[1];taint",
      "org.apache.commons.io;IOUtils;false;readFully;(InputStream,ByteBuffer);;Argument[0];Argument[1];taint",
      "org.apache.commons.io;IOUtils;false;readFully;(ReadableByteChannel,ByteBuffer);;Argument[0];Argument[1];taint",
      "org.apache.commons.io;IOUtils;false;readFully;(Reader,char[]);;Argument[0];Argument[1];taint",
      "org.apache.commons.io;IOUtils;false;readFully;(Reader,char[],int,int);;Argument[0];Argument[1];taint",
      "org.apache.commons.io;IOUtils;false;write;;;Argument[0];Argument[1];taint",
      "org.apache.commons.io;IOUtils;false;writeChunked;;;Argument[0];Argument[1];taint",
      "org.apache.commons.io;IOUtils;false;writeLines;;;Argument[0];Argument[2];taint",
      "org.apache.commons.io;IOUtils;false;writeLines;;;Argument[1];Argument[2];taint",
      // constructor flow
      "java.io;File;false;File;;;Argument[0];Argument[-1];taint",
      "java.io;File;false;File;;;Argument[1];Argument[-1];taint",
      "java.net;URI;false;URI;(String);;Argument[0];Argument[-1];taint",
      "javax.xml.transform.stream;StreamSource;false;StreamSource;;;Argument[0];Argument[-1];taint",
      "javax.xml.transform.sax;SAXSource;false;SAXSource;(InputSource);;Argument[0];Argument[-1];taint",
      "javax.xml.transform.sax;SAXSource;false;SAXSource;(XMLReader,InputSource);;Argument[1];Argument[-1];taint",
      "org.xml.sax;InputSource;false;InputSource;;;Argument[0];Argument[-1];taint",
      "javax.servlet.http;Cookie;false;Cookie;;;Argument[0];Argument[-1];taint",
      "javax.servlet.http;Cookie;false;Cookie;;;Argument[1];Argument[-1];taint",
      "java.util.zip;ZipInputStream;false;ZipInputStream;;;Argument[0];Argument[-1];taint",
      "java.util.zip;GZIPInputStream;false;GZIPInputStream;;;Argument[0];Argument[-1];taint",
      "java.util;StringTokenizer;false;StringTokenizer;;;Argument[0];Argument[-1];taint",
      "java.beans;XMLDecoder;false;XMLDecoder;;;Argument[0];Argument[-1];taint",
      "com.esotericsoftware.kryo.io;Input;false;Input;;;Argument[0];Argument[-1];taint",
      "com.esotericsoftware.kryo5.io;Input;false;Input;;;Argument[0];Argument[-1];taint",
      "java.io;BufferedInputStream;false;BufferedInputStream;;;Argument[0];Argument[-1];taint",
      "java.io;DataInputStream;false;DataInputStream;;;Argument[0];Argument[-1];taint",
      "java.io;ByteArrayInputStream;false;ByteArrayInputStream;;;Argument[0];Argument[-1];taint",
      "java.io;ObjectInputStream;false;ObjectInputStream;;;Argument[0];Argument[-1];taint",
      "java.io;StringReader;false;StringReader;;;Argument[0];Argument[-1];taint",
      "java.io;CharArrayReader;false;CharArrayReader;;;Argument[0];Argument[-1];taint",
      "java.io;BufferedReader;false;BufferedReader;;;Argument[0];Argument[-1];taint",
      "java.io;InputStreamReader;false;InputStreamReader;;;Argument[0];Argument[-1];taint"
    ]
}

/**
 * A unit class for adding additional source model rows.
 *
 * Extend this class to add additional source definitions.
 */
class SourceModelCsv extends Unit {
  /** Holds if `row` specifies a source definition. */
  abstract predicate row(string row);
}

/**
 * A unit class for adding additional sink model rows.
 *
 * Extend this class to add additional sink definitions.
 */
class SinkModelCsv extends Unit {
  /** Holds if `row` specifies a sink definition. */
  abstract predicate row(string row);
}

/**
 * A unit class for adding additional summary model rows.
 *
 * Extend this class to add additional flow summary definitions.
 */
class SummaryModelCsv extends Unit {
  /** Holds if `row` specifies a summary definition. */
  abstract predicate row(string row);
}

private predicate sourceModel(string row) {
  sourceModelCsv(row) or
  any(SourceModelCsv s).row(row)
}

private predicate sinkModel(string row) {
  sinkModelCsv(row) or
  any(SinkModelCsv s).row(row)
}

private predicate summaryModel(string row) {
  summaryModelCsv(row) or
  any(SummaryModelCsv s).row(row)
}

/** Holds if a source model exists for the given parameters. */
predicate sourceModel(
  string namespace, string type, boolean subtypes, string name, string signature, string ext,
  string output, string kind
) {
  exists(string row |
    sourceModel(row) and
    row.splitAt(";", 0) = namespace and
    row.splitAt(";", 1) = type and
    row.splitAt(";", 2) = subtypes.toString() and
    subtypes = [true, false] and
    row.splitAt(";", 3) = name and
    row.splitAt(";", 4) = signature and
    row.splitAt(";", 5) = ext and
    row.splitAt(";", 6) = output and
    row.splitAt(";", 7) = kind
  )
}

/** Holds if a sink model exists for the given parameters. */
predicate sinkModel(
  string namespace, string type, boolean subtypes, string name, string signature, string ext,
  string input, string kind
) {
  exists(string row |
    sinkModel(row) and
    row.splitAt(";", 0) = namespace and
    row.splitAt(";", 1) = type and
    row.splitAt(";", 2) = subtypes.toString() and
    subtypes = [true, false] and
    row.splitAt(";", 3) = name and
    row.splitAt(";", 4) = signature and
    row.splitAt(";", 5) = ext and
    row.splitAt(";", 6) = input and
    row.splitAt(";", 7) = kind
  )
}

/** Holds if a summary model exists for the given parameters. */
predicate summaryModel(
  string namespace, string type, boolean subtypes, string name, string signature, string ext,
  string input, string output, string kind
) {
  exists(string row |
    summaryModel(row) and
    row.splitAt(";", 0) = namespace and
    row.splitAt(";", 1) = type and
    row.splitAt(";", 2) = subtypes.toString() and
    subtypes = [true, false] and
    row.splitAt(";", 3) = name and
    row.splitAt(";", 4) = signature and
    row.splitAt(";", 5) = ext and
    row.splitAt(";", 6) = input and
    row.splitAt(";", 7) = output and
    row.splitAt(";", 8) = kind
  )
}

private predicate relevantPackage(string package) {
  sourceModel(package, _, _, _, _, _, _, _) or
  sinkModel(package, _, _, _, _, _, _, _) or
  summaryModel(package, _, _, _, _, _, _, _, _)
}

private predicate packageLink(string shortpkg, string longpkg) {
  relevantPackage(shortpkg) and
  relevantPackage(longpkg) and
  longpkg.prefix(longpkg.indexOf(".")) = shortpkg
}

private predicate canonicalPackage(string package) {
  relevantPackage(package) and not packageLink(_, package)
}

private predicate canonicalPkgLink(string package, string subpkg) {
  canonicalPackage(package) and
  (subpkg = package or packageLink(package, subpkg))
}

/**
 * Holds if CSV framework coverage of `package` is `n` api endpoints of the
 * kind `(kind, part)`.
 */
predicate modelCoverage(string package, int pkgs, string kind, string part, int n) {
  pkgs = strictcount(string subpkg | canonicalPkgLink(package, subpkg)) and
  (
    part = "source" and
    n =
      strictcount(string subpkg, string type, boolean subtypes, string name, string signature,
        string ext, string output |
        canonicalPkgLink(package, subpkg) and
        sourceModel(subpkg, type, subtypes, name, signature, ext, output, kind)
      )
    or
    part = "sink" and
    n =
      strictcount(string subpkg, string type, boolean subtypes, string name, string signature,
        string ext, string input |
        canonicalPkgLink(package, subpkg) and
        sinkModel(subpkg, type, subtypes, name, signature, ext, input, kind)
      )
    or
    part = "summary" and
    n =
      strictcount(string subpkg, string type, boolean subtypes, string name, string signature,
        string ext, string input, string output |
        canonicalPkgLink(package, subpkg) and
        summaryModel(subpkg, type, subtypes, name, signature, ext, input, output, kind)
      )
  )
}

/** Provides a query predicate to check the CSV data for validation errors. */
module CsvValidation {
  /** Holds if some row in a CSV-based flow model appears to contain typos. */
  query predicate invalidModelRow(string msg) {
    exists(string pred, string namespace, string type, string name, string signature, string ext |
      sourceModel(namespace, type, _, name, signature, ext, _, _) and pred = "source"
      or
      sinkModel(namespace, type, _, name, signature, ext, _, _) and pred = "sink"
      or
      summaryModel(namespace, type, _, name, signature, ext, _, _, _) and pred = "summary"
    |
      not namespace.regexpMatch("[a-zA-Z0-9_\\.]+") and
      msg = "Dubious namespace \"" + namespace + "\" in " + pred + " model."
      or
      not type.regexpMatch("[a-zA-Z0-9_\\$<>]+") and
      msg = "Dubious type \"" + type + "\" in " + pred + " model."
      or
      not name.regexpMatch("[a-zA-Z0-9_]*") and
      msg = "Dubious name \"" + name + "\" in " + pred + " model."
      or
      not signature.regexpMatch("|\\([a-zA-Z0-9_\\.\\$<>,\\[\\]]*\\)") and
      msg = "Dubious signature \"" + signature + "\" in " + pred + " model."
      or
      not ext.regexpMatch("|Annotated") and
      msg = "Unrecognized extra API graph element \"" + ext + "\" in " + pred + " model."
    )
    or
    exists(string pred, string input, string part |
      sinkModel(_, _, _, _, _, _, input, _) and pred = "sink"
      or
      summaryModel(_, _, _, _, _, _, input, _, _) and pred = "summary"
    |
      (
        invalidSpecComponent(input, part) and
        not part = "" and
        not (part = "Argument" and pred = "sink") and
        not parseArg(part, _)
        or
        specSplit(input, part, _) and
        parseParam(part, _)
      ) and
      msg = "Unrecognized input specification \"" + part + "\" in " + pred + " model."
    )
    or
    exists(string pred, string output, string part |
      sourceModel(_, _, _, _, _, _, output, _) and pred = "source"
      or
      summaryModel(_, _, _, _, _, _, _, output, _) and pred = "summary"
    |
      invalidSpecComponent(output, part) and
      not part = "" and
      not (part = ["Argument", "Parameter"] and pred = "source") and
      msg = "Unrecognized output specification \"" + part + "\" in " + pred + " model."
    )
    or
    exists(string pred, string row, int expect |
      sourceModel(row) and expect = 8 and pred = "source"
      or
      sinkModel(row) and expect = 8 and pred = "sink"
      or
      summaryModel(row) and expect = 9 and pred = "summary"
    |
      exists(int cols |
        cols = 1 + max(int n | exists(row.splitAt(";", n))) and
        cols != expect and
        msg =
          "Wrong number of columns in " + pred + " model row, expected " + expect + ", got " + cols +
            "."
      )
      or
      exists(string b |
        b = row.splitAt(";", 2) and
        not b = ["true", "false"] and
        msg = "Invalid boolean \"" + b + "\" in " + pred + " model."
      )
    )
  }
}

private predicate elementSpec(
  string namespace, string type, boolean subtypes, string name, string signature, string ext
) {
  sourceModel(namespace, type, subtypes, name, signature, ext, _, _) or
  sinkModel(namespace, type, subtypes, name, signature, ext, _, _) or
  summaryModel(namespace, type, subtypes, name, signature, ext, _, _, _)
}

bindingset[namespace, type, subtypes]
private RefType interpretType(string namespace, string type, boolean subtypes) {
  exists(RefType t |
    t.hasQualifiedName(namespace, type) and
    if subtypes = true then result.getASourceSupertype*() = t else result = t
  )
}

private string paramsStringPart(Callable c, int i) {
  i = -1 and result = "("
  or
  exists(int n, string p | c.getParameterType(n).getErasure().toString() = p |
    i = 2 * n and result = p
    or
    i = 2 * n - 1 and result = "," and n != 0
  )
  or
  i = 2 * c.getNumberOfParameters() and result = ")"
}

private string paramsString(Callable c) {
  result = concat(int i | | paramsStringPart(c, i) order by i)
}

private Element interpretElement0(
  string namespace, string type, boolean subtypes, string name, string signature
) {
  elementSpec(namespace, type, subtypes, name, signature, _) and
  exists(RefType t | t = interpretType(namespace, type, subtypes) |
    exists(Member m |
      result = m and
      m.getDeclaringType() = t and
      m.hasName(name)
    |
      signature = "" or
      m.(Callable).getSignature() = any(string nameprefix) + signature or
      paramsString(m) = signature
    )
    or
    result = t and
    name = "" and
    signature = ""
  )
}

/** Gets the source/sink/summary element corresponding to the supplied parameters. */
Element interpretElement(
  string namespace, string type, boolean subtypes, string name, string signature, string ext
) {
  elementSpec(namespace, type, subtypes, name, signature, ext) and
  exists(Element e | e = interpretElement0(namespace, type, subtypes, name, signature) |
    ext = "" and result = e
    or
    ext = "Annotated" and result.(Annotatable).getAnAnnotation().getType() = e
  )
}

cached
private module Cached {
  /**
   * Holds if `node` is specified as a source with the given kind in a CSV flow
   * model.
   */
  cached
  predicate sourceNode(Node node, string kind) {
    exists(InterpretNode n | isSourceNode(n, kind) and n.asNode() = node)
  }

  /**
   * Holds if `node` is specified as a sink with the given kind in a CSV flow
   * model.
   */
  cached
  predicate sinkNode(Node node, string kind) {
    exists(InterpretNode n | isSinkNode(n, kind) and n.asNode() = node)
  }
}

import Cached<|MERGE_RESOLUTION|>--- conflicted
+++ resolved
@@ -86,11 +86,8 @@
   private import semmle.code.java.security.XSS
   private import semmle.code.java.security.LdapInjection
   private import semmle.code.java.security.XPath
-<<<<<<< HEAD
   private import semmle.code.java.security.MvelInjection
-=======
   private import semmle.code.java.security.JexlInjection
->>>>>>> 9b84a8e1
 }
 
 private predicate sourceModelCsv(string row) {
