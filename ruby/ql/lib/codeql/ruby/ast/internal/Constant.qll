--- conflicted
+++ resolved
@@ -221,7 +221,6 @@
       result =
         strictconcat(int i | exists(this.getComponent(i)) | this.getComponentValue(i) order by i)
     }
-<<<<<<< HEAD
 
     pragma[nomagic]
     string getSymbolValue() {
@@ -230,9 +229,16 @@
     }
 
     pragma[nomagic]
-    string getNonSymbolValue() {
+    string getStringValue() {
       result = this.getValue() and
-      not this.getExpr() instanceof SymbolLiteral
+      not this.getExpr() instanceof SymbolLiteral and
+      not this.getExpr() instanceof RegExpLiteral
+    }
+
+    pragma[nomagic]
+    string getRegExpValue(string flags) {
+      result = this.getValue() and
+      flags = this.getExpr().(RegExpLiteral).getFlagString()
     }
   }
 
@@ -252,7 +258,7 @@
       s = left + right
     )
     or
-    s = e.(StringlikeLiteralWithInterpolationCfgNode).getNonSymbolValue()
+    s = e.(StringlikeLiteralWithInterpolationCfgNode).getStringValue()
     or
     // If last statement in the interpolation is a constant or local variable read,
     // we attempt to look up its string value.
@@ -268,13 +274,15 @@
     exists(ExprCfgNode last | last = e.(RegExpInterpolationComponentCfgNode).getLastStmt() |
       isInt(last, any(int i | s = i.toString())) or
       isFloat(last, any(float f | s = f.toString())) or
-      isString(last, s)
+      isString(last, s) or
+      isRegExp(last, s, _) // Note: we lose the flags for interpolated regexps here.
     )
   }
 
   private predicate isStringExprNoCfg(Expr e, string s) {
     s = e.(StringlikeLiteralImpl).getStringValue() and
-    not e instanceof SymbolLiteral
+    not e instanceof SymbolLiteral and
+    not e instanceof RegExpLiteral
     or
     s = e.(EncodingLiteralImpl).getValue()
     or
@@ -318,6 +326,31 @@
     isSymbolExpr(e.(ConstantReadAccess).getValue(), s)
     or
     forex(ExprCfgNode n | n = e.getAControlFlowNode() | isSymbol(n, s))
+  }
+
+  predicate isRegExp(ExprCfgNode e, string s, string flags) {
+    isRegExpExprNoCfg(e.getExpr(), s, flags)
+    or
+    isRegExpExpr(e.getExpr().(ConstantReadAccess).getValue(), s, flags)
+    or
+    isRegExp(getSource(e), s, flags)
+    or
+    s = e.(StringlikeLiteralWithInterpolationCfgNode).getRegExpValue(flags)
+  }
+
+  private predicate isRegExpExprNoCfg(Expr e, string s, string flags) {
+    s = e.(StringlikeLiteralImpl).getStringValue() and
+    e.(RegExpLiteral).getFlagString() = flags
+    or
+    isRegExpExprNoCfg(e.(ConstantReadAccess).getValue(), s, flags)
+  }
+
+  predicate isRegExpExpr(Expr e, string s, string flags) {
+    isRegExpExprNoCfg(e, s, flags)
+    or
+    isRegExpExpr(e.(ConstantReadAccess).getValue(), s, flags)
+    or
+    forex(ExprCfgNode n | n = e.getAControlFlowNode() | isRegExp(n, s, flags))
   }
 
   predicate isBoolean(ExprCfgNode e, boolean b) {
@@ -389,210 +422,6 @@
       s = any(StringComponentImpl c).getValue()
     } or
     TSymbol(string s) { isString(_, s) or isSymbolExpr(_, s) } or
-    TBoolean(boolean b) { b in [false, true] } or
-    TNil()
-=======
-
-    pragma[nomagic]
-    string getSymbolValue() {
-      result = this.getValue() and
-      this.getExpr() instanceof SymbolLiteral
-    }
-
-    pragma[nomagic]
-    string getStringValue() {
-      result = this.getValue() and
-      not this.getExpr() instanceof SymbolLiteral and
-      not this.getExpr() instanceof RegExpLiteral
-    }
-
-    pragma[nomagic]
-    string getRegExpValue(string flags) {
-      result = this.getValue() and
-      flags = this.getExpr().(RegExpLiteral).getFlagString()
-    }
-  }
-
-  predicate isString(ExprCfgNode e, string s) {
-    isStringExprNoCfg(e.getExpr(), s)
-    or
-    isStringExpr(e.getExpr().(ConstantReadAccess).getValue(), s)
-    or
-    isString(getSource(e), s)
-    or
-    exists(BinaryOperationCfgNode binop, string left, string right |
-      e = binop and
-      isString(binop.getLeftOperand(), left) and
-      isString(binop.getRightOperand(), right) and
-      binop.getExpr() instanceof AddExpr and
-      left.length() + right.length() <= 1000 and
-      s = left + right
-    )
-    or
-    s = e.(StringlikeLiteralWithInterpolationCfgNode).getStringValue()
-    or
-    // If last statement in the interpolation is a constant or local variable read,
-    // we attempt to look up its string value.
-    // If there's a result, we return that as the string value of the interpolation.
-    exists(ExprCfgNode last | last = e.(StringInterpolationComponentCfgNode).getLastStmt() |
-      isInt(last, any(int i | s = i.toString())) or
-      isFloat(last, any(float f | s = f.toString())) or
-      isString(last, s)
-    )
-    or
-    // If last statement in the interpolation is a constant or local variable read,
-    // attempt to look up its definition and return the definition's `getConstantValue()`.
-    exists(ExprCfgNode last | last = e.(RegExpInterpolationComponentCfgNode).getLastStmt() |
-      isInt(last, any(int i | s = i.toString())) or
-      isFloat(last, any(float f | s = f.toString())) or
-      isString(last, s) or
-      isRegExp(last, s, _) // Note: we lose the flags for interpolated regexps here.
-    )
-  }
-
-  private predicate isStringExprNoCfg(Expr e, string s) {
-    s = e.(StringlikeLiteralImpl).getStringValue() and
-    not e instanceof SymbolLiteral and
-    not e instanceof RegExpLiteral
-    or
-    s = e.(EncodingLiteralImpl).getValue()
-    or
-    s = e.(FileLiteralImpl).getValue()
-    or
-    s = e.(TokenMethodName).getValue()
-    or
-    s = e.(CharacterLiteralImpl).getValue()
-    or
-    isStringExprNoCfg(e.(ConstantReadAccess).getValue(), s)
-  }
-
-  predicate isStringExpr(Expr e, string s) {
-    isStringExprNoCfg(e, s)
-    or
-    isStringExpr(e.(ConstantReadAccess).getValue(), s)
-    or
-    forex(ExprCfgNode n | n = e.getAControlFlowNode() | isString(n, s))
-  }
-
-  predicate isSymbol(ExprCfgNode e, string s) {
-    isSymbolExprNoCfg(e.getExpr(), s)
-    or
-    isSymbolExpr(e.getExpr().(ConstantReadAccess).getValue(), s)
-    or
-    isSymbol(getSource(e), s)
-    or
-    s = e.(StringlikeLiteralWithInterpolationCfgNode).getSymbolValue()
-  }
-
-  private predicate isSymbolExprNoCfg(Expr e, string s) {
-    s = e.(StringlikeLiteralImpl).getStringValue() and
-    e instanceof SymbolLiteral
-    or
-    isSymbolExprNoCfg(e.(ConstantReadAccess).getValue(), s)
-  }
-
-  predicate isSymbolExpr(Expr e, string s) {
-    isSymbolExprNoCfg(e, s)
-    or
-    isSymbolExpr(e.(ConstantReadAccess).getValue(), s)
-    or
-    forex(ExprCfgNode n | n = e.getAControlFlowNode() | isSymbol(n, s))
-  }
-
-  predicate isRegExp(ExprCfgNode e, string s, string flags) {
-    isRegExpExprNoCfg(e.getExpr(), s, flags)
-    or
-    isRegExpExpr(e.getExpr().(ConstantReadAccess).getValue(), s, flags)
-    or
-    isRegExp(getSource(e), s, flags)
-    or
-    s = e.(StringlikeLiteralWithInterpolationCfgNode).getRegExpValue(flags)
-  }
-
-  private predicate isRegExpExprNoCfg(Expr e, string s, string flags) {
-    s = e.(StringlikeLiteralImpl).getStringValue() and
-    e.(RegExpLiteral).getFlagString() = flags
-    or
-    isRegExpExprNoCfg(e.(ConstantReadAccess).getValue(), s, flags)
-  }
-
-  predicate isRegExpExpr(Expr e, string s, string flags) {
-    isRegExpExprNoCfg(e, s, flags)
-    or
-    isRegExpExpr(e.(ConstantReadAccess).getValue(), s, flags)
-    or
-    forex(ExprCfgNode n | n = e.getAControlFlowNode() | isRegExp(n, s, flags))
-  }
-
-  predicate isBoolean(ExprCfgNode e, boolean b) {
-    isBooleanExprNoCfg(e.getExpr(), b)
-    or
-    isBooleanExpr(e.getExpr().(ConstantReadAccess).getValue(), b)
-    or
-    isBoolean(getSource(e), b)
-  }
-
-  private predicate isBooleanExprNoCfg(Expr e, boolean b) {
-    b = e.(BooleanLiteralImpl).getValue()
-    or
-    isBooleanExprNoCfg(e.(ConstantReadAccess).getValue(), b)
-  }
-
-  predicate isBooleanExpr(Expr e, boolean b) {
-    isBooleanExprNoCfg(e, b)
-    or
-    isBooleanExpr(e.(ConstantReadAccess).getValue(), b)
-    or
-    forex(ExprCfgNode n | n = e.getAControlFlowNode() | isBoolean(n, b))
-  }
-
-  predicate isNil(ExprCfgNode e) {
-    isNilExprNoCfg(e.getExpr())
-    or
-    isNilExpr(e.getExpr().(ConstantReadAccess).getValue())
-    or
-    isNil(getSource(e))
-  }
-
-  private predicate isNilExprNoCfg(Expr e) {
-    e instanceof NilLiteralImpl
-    or
-    isNilExprNoCfg(e.(ConstantReadAccess).getValue())
-  }
-
-  predicate isNilExpr(Expr e) {
-    isNilExprNoCfg(e)
-    or
-    isNilExpr(e.(ConstantReadAccess).getValue())
-    or
-    forex(ExprCfgNode n | n = e.getAControlFlowNode() | isNil(n))
-  }
-}
-
-private import Propagation
-
-cached
-private module Cached {
-  cached
-  newtype TConstantValue =
-    TInt(int i) { isInt(_, i) or isIntExpr(_, i) } or
-    TFloat(float f) { isFloat(_, f) or isFloatExpr(_, f) } or
-    TRational(int numerator, int denominator) {
-      isRational(_, numerator, denominator) or
-      isRationalExpr(_, numerator, denominator)
-    } or
-    TComplex(float real, float imaginary) {
-      isComplex(_, real, imaginary) or
-      isComplexExpr(_, real, imaginary)
-    } or
-    TString(string s) {
-      isString(_, s)
-      or
-      isStringExpr(_, s)
-      or
-      s = any(StringComponentImpl c).getValue()
-    } or
-    TSymbol(string s) { isString(_, s) or isSymbolExpr(_, s) } or
     TRegExp(string s, string flags) {
       isRegExp(_, s, flags)
       or
@@ -604,7 +433,6 @@
     TNil()
 
   class TStringlike = TString or TSymbol or TRegExp;
->>>>>>> 4eaec395
 
   cached
   ConstantValue getConstantValue(ExprCfgNode n) {
@@ -626,11 +454,8 @@
     or
     result.isSymbol(any(string s | isSymbol(n, s)))
     or
-<<<<<<< HEAD
-=======
     exists(string s, string flags | isRegExp(n, s, flags) and result = TRegExp(s, flags))
     or
->>>>>>> 4eaec395
     result.isBoolean(any(boolean b | isBoolean(n, b)))
     or
     result.isNil() and
@@ -657,11 +482,8 @@
     or
     result.isSymbol(any(string s | isSymbolExpr(e, s)))
     or
-<<<<<<< HEAD
-=======
     exists(string s, string flags | isRegExpExpr(e, s, flags) and result = TRegExp(s, flags))
     or
->>>>>>> 4eaec395
     result.isBoolean(any(boolean b | isBooleanExpr(e, b)))
     or
     result.isNil() and
