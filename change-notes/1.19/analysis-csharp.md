--- conflicted
+++ resolved
@@ -35,12 +35,8 @@
 ## Changes to code extraction
 
 * Arguments passed using `in` are now extracted.
-<<<<<<< HEAD
-* Fix a bug where the `dynamic` type name was not extracted correctly in certain circumstances.
+* Fixed a bug where the `dynamic` type name was not extracted correctly in certain circumstances.
 * Fixed a bug where method type signatures were extracted incorrectly in some circumstances.
-=======
-* Fixed a bug where the `dynamic` type name was not extracted correctly in certain circumstances.
->>>>>>> cb93017d
 
 ## Changes to QL libraries
 
