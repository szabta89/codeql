

using System;
using System.Threading.Tasks;

namespace TestCsharpProject
{
    static class Program
    {
        public static void Create(Func<string, IDisposable> subscribe) { return; }
        public static void Create(Func<string, Task<Action>> subscribeAsync) { return; }
        public static void Create(Func<string, Task<IDisposable>> subscribeAsync) { return; }

        static void Main(string[] args)
        {
            Create(obs => (IDisposable)null);
        }
    }
}

namespace LabelRegression
{
    class Container<T>
    {
        public class Builder
        {
        }
    }

    class Use
    {
        void First<T>(Container<T>.Builder b)
        {
        }
    }
}

namespace EnumConstants
{
    enum E { A = 0, B = 1 };
}

class TypeMentions
{
    ValueTuple<int, TypeMentions> f;

    interface I<T> { }
    interface I<T, U> { }

    class C : I<int>, I<string, string>, I<string>
    {
    }
}

class NameOfMethodGroups
{
    int MethodGroup() => 0;
    int MethodGroup(int x) => x;

    void Test()
    {
        var x = nameof(MethodGroup);
        x = nameof(NameOfMethodGroups.MethodGroup);
    }
}

class Designations
{
    bool f(out int x)
    {
        x = 0;
        return true;
    }

    int Test()
    {
        if (f(out var x) && f(out var _))
        {
            return x;
        }
        return 0;
    }
}

<<<<<<< HEAD
class LiteralConversions
{
    struct Point
    {
        public int? x, y;
=======
class WhileIs
{
    void Test()
    {
        object x = null;
        while(x is string s)
        {
            var y = s;
        }
    }
}

class ObjectInitializerType
{
    struct Point
    {
        public object Name;
>>>>>>> 621d8457
    }

    void F()
    {
<<<<<<< HEAD
        new Point { x=1, y=2 };
=======
        new Point() { Name = "Bob" };
>>>>>>> 621d8457
    }
}<|MERGE_RESOLUTION|>--- conflicted
+++ resolved
@@ -82,13 +82,6 @@
     }
 }
 
-<<<<<<< HEAD
-class LiteralConversions
-{
-    struct Point
-    {
-        public int? x, y;
-=======
 class WhileIs
 {
     void Test()
@@ -106,15 +99,23 @@
     struct Point
     {
         public object Name;
->>>>>>> 621d8457
     }
 
     void F()
     {
-<<<<<<< HEAD
+        new Point() { Name = "Bob" };
+    }
+}
+
+class LiteralConversions
+{
+    struct Point
+    {
+        public int? x, y;
+    }
+
+    void F()
+    {
         new Point { x=1, y=2 };
-=======
-        new Point() { Name = "Bob" };
->>>>>>> 621d8457
     }
 }