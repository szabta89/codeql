--- conflicted
+++ resolved
@@ -1226,19 +1226,11 @@
 
   /** Gets the operand for the address from which this instruction may read. */
   final AddressOperand getArgumentOperand() { result = getAnOperand() }
-<<<<<<< HEAD
 
   /** Gets the address from which this instruction may read. */
   final Instruction getArgumentDef() { result = getArgumentOperand().getDef() }
 }
 
-=======
-
-  /** Gets the address from which this instruction may read. */
-  final Instruction getArgumentDef() { result = getArgumentOperand().getDef() }
-}
-
->>>>>>> fb90c2ba
 /**
  * An instruction representing the read of an indirect parameter within a function call.
  */
