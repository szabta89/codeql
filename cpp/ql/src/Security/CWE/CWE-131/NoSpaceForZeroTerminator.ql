/**
 * @name No space for zero terminator
 * @description Allocating a buffer using 'malloc' without ensuring that
 *              there is always space for the entire string and a zero
 *              terminator can cause a buffer overrun.
 * @kind problem
 * @problem.severity error
 * @precision high
 * @id cpp/no-space-for-terminator
 * @tags reliability
 *       security
 *       external/cwe/cwe-131
 *       external/cwe/cwe-120
 *       external/cwe/cwe-122
 */

import cpp
import semmle.code.cpp.dataflow.DataFlow
import semmle.code.cpp.models.interfaces.ArrayFunction

class MallocCall extends FunctionCall {
  MallocCall() { this.getTarget().hasGlobalOrStdName("malloc") }

<<<<<<< HEAD
  Expr getAllocatedSize() {
    if this.getArgument(0) instanceof VariableAccess
    then
      exists(StackVariable v, ControlFlowNode def |
        definitionUsePair(v, def, this.getArgument(0)) and
        exprDefinition(v, def, result)
      )
    else result = this.getArgument(0)
  }
=======
  Expr getAllocatedSize() { result = this.getArgument(0) }
>>>>>>> d22df24c
}

predicate terminationProblem(MallocCall malloc, string msg) {
  // malloc(strlen(...))
  exists(StrlenCall strlen | DataFlow::localExprFlow(strlen, malloc.getAllocatedSize())) and
  // flows into a null-terminated string function
  exists(ArrayFunction af, FunctionCall fc, int arg |
    DataFlow::localExprFlow(malloc, fc.getArgument(arg)) and
    fc.getTarget() = af and
    (
      // null terminated string
      af.hasArrayWithNullTerminator(arg)
      or
      // likely a null terminated string (such as `strcpy`, `strcat`)
      af.hasArrayWithUnknownSize(arg)
    )
  ) and
  msg = "This allocation does not include space to null-terminate the string."
}

from Expr problem, string msg
where terminationProblem(problem, msg)
select problem, msg<|MERGE_RESOLUTION|>--- conflicted
+++ resolved
@@ -21,19 +21,7 @@
 class MallocCall extends FunctionCall {
   MallocCall() { this.getTarget().hasGlobalOrStdName("malloc") }
 
-<<<<<<< HEAD
-  Expr getAllocatedSize() {
-    if this.getArgument(0) instanceof VariableAccess
-    then
-      exists(StackVariable v, ControlFlowNode def |
-        definitionUsePair(v, def, this.getArgument(0)) and
-        exprDefinition(v, def, result)
-      )
-    else result = this.getArgument(0)
-  }
-=======
   Expr getAllocatedSize() { result = this.getArgument(0) }
->>>>>>> d22df24c
 }
 
 predicate terminationProblem(MallocCall malloc, string msg) {
