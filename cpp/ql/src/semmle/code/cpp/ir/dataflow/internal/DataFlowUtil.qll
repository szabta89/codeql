--- conflicted
+++ resolved
@@ -274,11 +274,8 @@
   // Treat all conversions as flow, even conversions between different numeric types.
   iTo.(ConvertInstruction).getUnary() = iFrom
   or
-<<<<<<< HEAD
-=======
   iTo.(CheckedConvertOrNullInstruction).getUnary() = iFrom
   or
->>>>>>> b2a87f64
   iTo.(InheritanceConversionInstruction).getUnary() = iFrom
   or
   // A chi instruction represents a point where a new value (the _partial_
