--- conflicted
+++ resolved
@@ -1,9 +1,5 @@
 name: codeql/cpp-all
-<<<<<<< HEAD
-version: 0.0.7-dev
-=======
 version: 0.0.8-dev
->>>>>>> 413c0a8f
 groups: cpp
 dbscheme: semmlecode.cpp.dbscheme
 extractor: cpp
