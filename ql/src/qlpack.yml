--- conflicted
+++ resolved
@@ -1,9 +1,5 @@
 name: codeql/go-queries
-<<<<<<< HEAD
-version: 0.0.6-dev
-=======
 version: 0.0.7-dev
->>>>>>> 6a2f4719
 groups: go
 suites: codeql-suites
 extractor: go
