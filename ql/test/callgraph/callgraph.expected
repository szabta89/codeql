getTarget
| Foo.qll:5:26:5:30 | PredicateCall | Foo.qll:3:1:3:26 | ClasslessPredicate foo |
| Foo.qll:10:21:10:25 | PredicateCall | Foo.qll:8:3:8:28 | ClassPredicate bar |
| Foo.qll:14:30:14:40 | MemberCall | Foo.qll:10:3:10:27 | ClassPredicate baz |
| Foo.qll:17:27:17:42 | MemberCall | Foo.qll:8:3:8:28 | ClassPredicate bar |
| Foo.qll:29:5:29:16 | PredicateCall | Foo.qll:20:3:20:54 | ClasslessPredicate myThing2 |
| Foo.qll:29:5:29:16 | PredicateCall | Foo.qll:26:3:26:32 | ClasslessPredicate alias2 |
| Foo.qll:31:5:31:12 | PredicateCall | Foo.qll:22:3:22:32 | ClasslessPredicate myThing0 |
| Foo.qll:31:5:31:12 | PredicateCall | Foo.qll:24:3:24:32 | ClasslessPredicate alias0 |
<<<<<<< HEAD
| Overrides.qll:8:30:8:39 | MemberCall | Overrides.qll:6:3:6:29 | ClassPredicate bar |
| Overrides.qll:16:39:16:48 | MemberCall | Overrides.qll:6:3:6:29 | ClassPredicate bar |
| Overrides.qll:16:39:16:48 | MemberCall | Overrides.qll:14:12:14:43 | ClassPredicate bar |
| Overrides.qll:24:39:24:48 | MemberCall | Overrides.qll:6:3:6:29 | ClassPredicate bar |
| Overrides.qll:24:39:24:48 | MemberCall | Overrides.qll:22:12:22:44 | ClassPredicate bar |
| Overrides.qll:28:3:28:9 | MemberCall | Overrides.qll:6:3:6:29 | ClassPredicate bar |
| Overrides.qll:29:3:29:10 | MemberCall | Overrides.qll:8:3:8:41 | ClassPredicate baz |
=======
| Foo.qll:36:36:36:65 | MemberCall | file://:0:0:0:0 | replaceAll |
| Foo.qll:38:39:38:67 | MemberCall | file://:0:0:0:0 | regexpCapture |
| packs/src/SrcThing.qll:4:3:4:8 | PredicateCall | packs/lib/LibThing/Foo.qll:1:1:1:30 | ClasslessPredicate foo |
| packs/src/SrcThing.qll:5:3:5:8 | PredicateCall | packs/src/SrcThing.qll:8:1:8:30 | ClasslessPredicate bar |
dependsOn
| packs/src/qlpack.yml:1:1:1:4 | ql-testing-src-pack | packs/lib/qlpack.yml:1:1:1:4 | ql-testing-lib-pack |
>>>>>>> 4238a5be
<|MERGE_RESOLUTION|>--- conflicted
+++ resolved
@@ -7,7 +7,8 @@
 | Foo.qll:29:5:29:16 | PredicateCall | Foo.qll:26:3:26:32 | ClasslessPredicate alias2 |
 | Foo.qll:31:5:31:12 | PredicateCall | Foo.qll:22:3:22:32 | ClasslessPredicate myThing0 |
 | Foo.qll:31:5:31:12 | PredicateCall | Foo.qll:24:3:24:32 | ClasslessPredicate alias0 |
-<<<<<<< HEAD
+| Foo.qll:36:36:36:65 | MemberCall | file://:0:0:0:0 | replaceAll |
+| Foo.qll:38:39:38:67 | MemberCall | file://:0:0:0:0 | regexpCapture |
 | Overrides.qll:8:30:8:39 | MemberCall | Overrides.qll:6:3:6:29 | ClassPredicate bar |
 | Overrides.qll:16:39:16:48 | MemberCall | Overrides.qll:6:3:6:29 | ClassPredicate bar |
 | Overrides.qll:16:39:16:48 | MemberCall | Overrides.qll:14:12:14:43 | ClassPredicate bar |
@@ -15,11 +16,7 @@
 | Overrides.qll:24:39:24:48 | MemberCall | Overrides.qll:22:12:22:44 | ClassPredicate bar |
 | Overrides.qll:28:3:28:9 | MemberCall | Overrides.qll:6:3:6:29 | ClassPredicate bar |
 | Overrides.qll:29:3:29:10 | MemberCall | Overrides.qll:8:3:8:41 | ClassPredicate baz |
-=======
-| Foo.qll:36:36:36:65 | MemberCall | file://:0:0:0:0 | replaceAll |
-| Foo.qll:38:39:38:67 | MemberCall | file://:0:0:0:0 | regexpCapture |
 | packs/src/SrcThing.qll:4:3:4:8 | PredicateCall | packs/lib/LibThing/Foo.qll:1:1:1:30 | ClasslessPredicate foo |
 | packs/src/SrcThing.qll:5:3:5:8 | PredicateCall | packs/src/SrcThing.qll:8:1:8:30 | ClasslessPredicate bar |
 dependsOn
-| packs/src/qlpack.yml:1:1:1:4 | ql-testing-src-pack | packs/lib/qlpack.yml:1:1:1:4 | ql-testing-lib-pack |
->>>>>>> 4238a5be
+| packs/src/qlpack.yml:1:1:1:4 | ql-testing-src-pack | packs/lib/qlpack.yml:1:1:1:4 | ql-testing-lib-pack |